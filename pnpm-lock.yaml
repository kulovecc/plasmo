lockfileVersion: 5.3

importers:

  .:
    specifiers:
      turbo: 1.2.9
    devDependencies:
      turbo: 1.2.9

  examples/with-background:
    specifiers:
      '@trivago/prettier-plugin-sort-imports': 3.2.0
      '@types/chrome': 0.0.186
      '@types/node': 17.0.34
      '@types/react': 18.0.9
      '@types/react-dom': 18.0.4
      plasmo: latest
      prettier: 2.6.2
      react: 18.1.0
      react-dom: 18.1.0
      typescript: 4.6.4
    dependencies:
      react: 18.1.0
      react-dom: 18.1.0_react@18.1.0
    devDependencies:
      '@trivago/prettier-plugin-sort-imports': 3.2.0_prettier@2.6.2
      '@types/chrome': 0.0.186
      '@types/node': 17.0.34
      '@types/react': 18.0.9
      '@types/react-dom': 18.0.4
      plasmo: 0.21.4
      prettier: 2.6.2
      typescript: 4.6.4

  examples/with-content-script:
    specifiers:
      '@trivago/prettier-plugin-sort-imports': 3.2.0
      '@types/chrome': 0.0.186
      '@types/node': 17.0.34
      '@types/react': 18.0.9
      '@types/react-dom': 18.0.4
      plasmo: latest
      prettier: 2.6.2
      react: 18.1.0
      react-dom: 18.1.0
      typescript: 4.6.4
    dependencies:
      react: 18.1.0
      react-dom: 18.1.0_react@18.1.0
    devDependencies:
      '@trivago/prettier-plugin-sort-imports': 3.2.0_prettier@2.6.2
      '@types/chrome': 0.0.186
      '@types/node': 17.0.34
      '@types/react': 18.0.9
      '@types/react-dom': 18.0.4
      plasmo: 0.21.4
      prettier: 2.6.2
      typescript: 4.6.4

  examples/with-env-local:
    specifiers:
      '@trivago/prettier-plugin-sort-imports': 3.2.0
      '@types/chrome': 0.0.186
      '@types/node': 17.0.34
      '@types/react': 18.0.9
      '@types/react-dom': 18.0.4
      plasmo: latest
      prettier: 2.6.2
      react: 18.1.0
      react-dom: 18.1.0
      typescript: 4.6.4
    dependencies:
      react: 18.1.0
      react-dom: 18.1.0_react@18.1.0
    devDependencies:
      '@trivago/prettier-plugin-sort-imports': 3.2.0_prettier@2.6.2
      '@types/chrome': 0.0.186
      '@types/node': 17.0.34
      '@types/react': 18.0.9
      '@types/react-dom': 18.0.4
      plasmo: 0.21.4
      prettier: 2.6.2
      typescript: 4.6.4

  examples/with-many-content-scripts:
    specifiers:
      '@trivago/prettier-plugin-sort-imports': 3.2.0
      '@types/chrome': 0.0.186
      '@types/node': 17.0.34
      '@types/react': 18.0.9
      '@types/react-dom': 18.0.4
      plasmo: latest
      prettier: 2.6.2
      react: 18.1.0
      react-dom: 18.1.0
      typescript: 4.6.4
    dependencies:
      react: 18.1.0
      react-dom: 18.1.0_react@18.1.0
    devDependencies:
      '@trivago/prettier-plugin-sort-imports': 3.2.0_prettier@2.6.2
      '@types/chrome': 0.0.186
      '@types/node': 17.0.34
      '@types/react': 18.0.9
      '@types/react-dom': 18.0.4
      plasmo: 0.21.4
      prettier: 2.6.2
      typescript: 4.6.4

  examples/with-options-ui:
    specifiers:
      '@trivago/prettier-plugin-sort-imports': 3.2.0
      '@types/chrome': 0.0.186
      '@types/node': 17.0.34
      '@types/react': 18.0.9
      '@types/react-dom': 18.0.4
      plasmo: latest
      prettier: 2.6.2
      react: 18.1.0
      react-dom: 18.1.0
      typescript: 4.6.4
    dependencies:
      react: 18.1.0
      react-dom: 18.1.0_react@18.1.0
    devDependencies:
      '@trivago/prettier-plugin-sort-imports': 3.2.0_prettier@2.6.2
      '@types/chrome': 0.0.186
      '@types/node': 17.0.34
      '@types/react': 18.0.9
      '@types/react-dom': 18.0.4
      plasmo: 0.21.4
      prettier: 2.6.2
      typescript: 4.6.4

  examples/with-permission-ui:
    specifiers:
      '@plasmohq/permission-ui': workspace:*
      '@trivago/prettier-plugin-sort-imports': 3.2.0
      '@types/chrome': 0.0.186
      '@types/node': 17.0.34
      '@types/react': 18.0.9
      '@types/react-dom': 18.0.4
      plasmo: latest
      prettier: 2.6.2
      react: 18.1.0
      react-dom: 18.1.0
      typescript: 4.6.4
    dependencies:
      '@plasmohq/permission-ui': link:../../packages/permission-ui
      react: 18.1.0
      react-dom: 18.1.0_react@18.1.0
    devDependencies:
      '@trivago/prettier-plugin-sort-imports': 3.2.0_prettier@2.6.2
      '@types/chrome': 0.0.186
      '@types/node': 17.0.34
      '@types/react': 18.0.9
      '@types/react-dom': 18.0.4
      plasmo: 0.21.4
      prettier: 2.6.2
      typescript: 4.6.4

  examples/with-popup:
    specifiers:
      '@trivago/prettier-plugin-sort-imports': 3.2.0
      '@types/chrome': 0.0.186
      '@types/node': 17.0.34
      '@types/react': 18.0.9
      '@types/react-dom': 18.0.4
      plasmo: latest
      prettier: 2.6.2
      react: 18.1.0
      react-dom: 18.1.0
      typescript: 4.6.4
    dependencies:
      react: 18.1.0
      react-dom: 18.1.0_react@18.1.0
    devDependencies:
      '@trivago/prettier-plugin-sort-imports': 3.2.0_prettier@2.6.2
      '@types/chrome': 0.0.186
      '@types/node': 17.0.34
      '@types/react': 18.0.9
      '@types/react-dom': 18.0.4
      plasmo: 0.21.4
      prettier: 2.6.2
      typescript: 4.6.4

  examples/with-storage:
    specifiers:
      '@plasmohq/storage': workspace:*
      '@trivago/prettier-plugin-sort-imports': 3.2.0
      '@types/chrome': 0.0.186
      '@types/node': 17.0.34
      '@types/react': 18.0.9
      '@types/react-dom': 18.0.4
      plasmo: latest
      prettier: 2.6.2
      react: 18.1.0
      react-dom: 18.1.0
      typescript: 4.6.4
    dependencies:
      '@plasmohq/storage': link:../../packages/storage
      react: 18.1.0
      react-dom: 18.1.0_react@18.1.0
    devDependencies:
      '@trivago/prettier-plugin-sort-imports': 3.2.0_prettier@2.6.2
      '@types/chrome': 0.0.186
      '@types/node': 17.0.34
      '@types/react': 18.0.9
      '@types/react-dom': 18.0.4
      plasmo: 0.21.4
      prettier: 2.6.2
      typescript: 4.6.4

  extensions/mice:
    specifiers:
      '@plasmohq/rps': workspace:*
      '@plasmohq/storage': workspace:*
      '@trivago/prettier-plugin-sort-imports': 3.2.0
      '@types/chrome': 0.0.186
      '@types/node': 17.0.34
      '@types/react': 18.0.9
      '@types/react-dom': 18.0.4
      '@types/simple-peer': 9.11.4
      buffer: 6.0.3
      events: 3.3.0
      mnemonic-id: 3.2.7
      parcel: 2.5.0
      plasmo: ^0.21.1
      prettier: 2.6.2
      process: 0.11.10
      react: 18.1.0
      react-dom: 18.1.0
      rimraf: 3.0.2
      simple-peer: 9.11.1
      typescript: 4.6.4
    dependencies:
      '@plasmohq/storage': link:../../packages/storage
      mnemonic-id: 3.2.7
      plasmo: 0.21.4
      react: 18.1.0
      react-dom: 18.1.0_react@18.1.0
      simple-peer: 9.11.1
    devDependencies:
      '@plasmohq/rps': link:../../packages/rps
      '@trivago/prettier-plugin-sort-imports': 3.2.0_prettier@2.6.2
      '@types/chrome': 0.0.186
      '@types/node': 17.0.34
      '@types/react': 18.0.9
      '@types/react-dom': 18.0.4
      '@types/simple-peer': 9.11.4
      buffer: 6.0.3
      events: 3.3.0
      parcel: 2.5.0
      prettier: 2.6.2
      process: 0.11.10
      rimraf: 3.0.2
      typescript: 4.6.4

  extensions/world-edit:
    specifiers:
      '@plasmohq/storage': workspace:*
      '@trivago/prettier-plugin-sort-imports': 3.2.0
      '@types/chrome': 0.0.186
      '@types/node': 17.0.34
      '@types/react': 18.0.9
      '@types/react-dom': 18.0.4
      plasmo: ^0.21.1
      prettier: 2.6.2
      react: 18.1.0
      react-dom: 18.1.0
      typescript: 4.6.4
    dependencies:
      '@plasmohq/storage': link:../../packages/storage
      react: 18.1.0
      react-dom: 18.1.0_react@18.1.0
    devDependencies:
      '@trivago/prettier-plugin-sort-imports': 3.2.0_prettier@2.6.2
      '@types/chrome': 0.0.186
      '@types/node': 17.0.34
      '@types/react': 18.0.9
      '@types/react-dom': 18.0.4
      plasmo: 0.21.4
      prettier: 2.6.2
      typescript: 4.6.4

  packages/gcp-refresh-token:
    specifiers:
      '@jest/globals': 28.1.0
      '@plasmohq/rps': workspace:*
      '@trivago/prettier-plugin-sort-imports': 3.2.0
      '@types/node': 17.0.34
      cross-env: 7.0.3
      get-port: 6.1.2
      google-auth-library: 8.0.2
      jest: 28.1.0
      open: 8.4.0
      prettier: 2.6.2
      ts-jest: ^28.0.2
      tsup: 5.12.8
      typescript: 4.6.4
    dependencies:
      get-port: 6.1.2
      google-auth-library: 8.0.2
      open: 8.4.0
    devDependencies:
      '@jest/globals': 28.1.0
      '@plasmohq/rps': link:../rps
      '@trivago/prettier-plugin-sort-imports': 3.2.0_prettier@2.6.2
      '@types/node': 17.0.34
      cross-env: 7.0.3
      jest: 28.1.0_@types+node@17.0.34
      prettier: 2.6.2
<<<<<<< HEAD
      ts-jest: 28.0.2_uy2hwlw3b2xjbkk4v7x6v75ly4
      tsup: 5.12.8_typescript@4.6.4
=======
      ts-jest: 28.0.2_jest@28.1.0+typescript@4.6.4
      tsup: 5.12.7_typescript@4.6.4
>>>>>>> 9ddb9a65
      typescript: 4.6.4

  packages/mirror-force:
    specifiers:
      '@jest/globals': 28.1.0
      '@plasmohq/rps': workspace:*
      '@trivago/prettier-plugin-sort-imports': 3.2.0
      '@types/command-line-usage': 5.0.2
      '@types/fs-extra': 9.0.13
      '@types/node': 17.0.34
      arg: 5.0.1
      command-line-usage: 6.1.3
      fs-extra: 10.1.0
      jest: 28.1.0
      prettier: 2.6.2
      simple-git: 3.7.1
      ts-jest: 28.0.2
      tsup: 5.12.8
      typescript: 4.6.4
    dependencies:
      arg: 5.0.1
      command-line-usage: 6.1.3
      fs-extra: 10.1.0
      simple-git: 3.7.1
    devDependencies:
      '@jest/globals': 28.1.0
      '@plasmohq/rps': link:../rps
      '@trivago/prettier-plugin-sort-imports': 3.2.0_prettier@2.6.2
      '@types/command-line-usage': 5.0.2
      '@types/fs-extra': 9.0.13
      '@types/node': 17.0.34
      jest: 28.1.0_@types+node@17.0.34
      prettier: 2.6.2
<<<<<<< HEAD
      ts-jest: 28.0.2_uy2hwlw3b2xjbkk4v7x6v75ly4
      tsup: 5.12.8_typescript@4.6.4
=======
      ts-jest: 28.0.2_jest@28.1.0+typescript@4.6.4
      tsup: 5.12.7_typescript@4.6.4
>>>>>>> 9ddb9a65
      typescript: 4.6.4

  packages/mystic-box:
    specifiers:
      '@jest/globals': 28.1.0
      '@plasmohq/rps': workspace:*
      '@trivago/prettier-plugin-sort-imports': 3.2.0
      '@types/node': 17.0.34
      '@types/semver': 7.3.9
      cross-env: 7.0.3
      got: 12.0.4
      jest: 28.1.0
      jszip: 3.9.1
      octokit: 1.7.1
      prettier: 2.6.2
      semver: 7.3.7
      ts-jest: 28.0.2
      tsup: 5.12.8
      twitter-api-v2: 1.12.0
      typescript: 4.6.4
    dependencies:
      got: 12.0.4
      jszip: 3.9.1
      octokit: 1.7.1
      semver: 7.3.7
      twitter-api-v2: 1.12.0
    devDependencies:
      '@jest/globals': 28.1.0
      '@plasmohq/rps': link:../rps
      '@trivago/prettier-plugin-sort-imports': 3.2.0_prettier@2.6.2
      '@types/node': 17.0.34
      '@types/semver': 7.3.9
      cross-env: 7.0.3
      jest: 28.1.0_@types+node@17.0.34
      prettier: 2.6.2
<<<<<<< HEAD
      ts-jest: 28.0.2_uy2hwlw3b2xjbkk4v7x6v75ly4
      tsup: 5.12.8_typescript@4.6.4
=======
      ts-jest: 28.0.2_jest@28.1.0+typescript@4.6.4
      tsup: 5.12.7_typescript@4.6.4
>>>>>>> 9ddb9a65
      typescript: 4.6.4

  packages/permission-ui:
    specifiers:
      '@jest/globals': 28.1.0
      '@plasmohq/rps': workspace:*
      '@trivago/prettier-plugin-sort-imports': 3.2.0
      '@types/node': 17.0.34
      '@types/react': 18.0.9
      cross-env: 7.0.3
      jest: 28.1.0
      prettier: 2.6.2
      react: 18.1.0
      ts-jest: 28.0.2
      tsup: 5.12.8
      typescript: 4.6.4
    devDependencies:
      '@jest/globals': 28.1.0
      '@plasmohq/rps': link:../rps
      '@trivago/prettier-plugin-sort-imports': 3.2.0_prettier@2.6.2
      '@types/node': 17.0.34
      '@types/react': 18.0.9
      cross-env: 7.0.3
      jest: 28.1.0_@types+node@17.0.34
      prettier: 2.6.2
      react: 18.1.0
<<<<<<< HEAD
      ts-jest: 28.0.2_uy2hwlw3b2xjbkk4v7x6v75ly4
      tsup: 5.12.8_typescript@4.6.4
=======
      ts-jest: 28.0.2_jest@28.1.0+typescript@4.6.4
      tsup: 5.12.7_typescript@4.6.4
>>>>>>> 9ddb9a65
      typescript: 4.6.4

  packages/puro:
    specifiers:
      '@jest/globals': 28.1.0
      '@plasmohq/rps': workspace:*
      '@trivago/prettier-plugin-sort-imports': 3.2.0
      '@types/node': 17.0.34
      '@types/react': 18.0.9
      jest: 28.1.0
      prettier: 2.6.2
      react: 18.1.0
      ts-jest: 28.0.2
      tsup: 5.12.8
      typescript: 4.6.4
    devDependencies:
      '@jest/globals': 28.1.0
      '@plasmohq/rps': link:../rps
      '@trivago/prettier-plugin-sort-imports': 3.2.0_prettier@2.6.2
      '@types/node': 17.0.34
      '@types/react': 18.0.9
      jest: 28.1.0_@types+node@17.0.34
      prettier: 2.6.2
      react: 18.1.0
<<<<<<< HEAD
      ts-jest: 28.0.2_uy2hwlw3b2xjbkk4v7x6v75ly4
      tsup: 5.12.8_typescript@4.6.4
=======
      ts-jest: 28.0.2_jest@28.1.0+typescript@4.6.4
      tsup: 5.12.7_typescript@4.6.4
>>>>>>> 9ddb9a65
      typescript: 4.6.4

  packages/rps:
    specifiers:
      '@trivago/prettier-plugin-sort-imports': 3.2.0
      '@types/cross-spawn': 6.0.2
      '@types/minimatch': 3.0.5
      '@types/node': 17.0.34
      '@types/shell-quote': 1.7.1
      cross-spawn: 7.0.3
      minimatch: 5.1.0
      pidtree: 0.5.0
      prettier: 2.6.2
      read-pkg: 7.1.0
      shell-quote: 1.7.3
      tsup: 5.12.8
      typescript: 4.6.4
    dependencies:
      cross-spawn: 7.0.3
      minimatch: 5.1.0
      pidtree: 0.5.0
      read-pkg: 7.1.0
      shell-quote: 1.7.3
    devDependencies:
      '@trivago/prettier-plugin-sort-imports': 3.2.0_prettier@2.6.2
      '@types/cross-spawn': 6.0.2
      '@types/minimatch': 3.0.5
      '@types/node': 17.0.34
      '@types/shell-quote': 1.7.1
      prettier: 2.6.2
      tsup: 5.12.8_typescript@4.6.4
      typescript: 4.6.4

  packages/storage:
    specifiers:
      '@jest/globals': 28.1.0
      '@jest/types': 28.1.0
      '@plasmohq/rps': workspace:*
      '@testing-library/react': 13.2.0
      '@trivago/prettier-plugin-sort-imports': 3.2.0
      '@types/chrome': 0.0.186
      '@types/node': 17.0.34
      '@types/react': 18.0.9
      cross-env: 7.0.3
      jest: 28.1.0
      jest-environment-jsdom: 28.1.0
      prettier: 2.6.2
      react: 18.1.0
      react-dom: 18.1.0
      rimraf: 3.0.2
      ts-jest: 28.0.2
      tsup: 5.12.8
      typescript: 4.6.4
    devDependencies:
      '@jest/globals': 28.1.0
      '@jest/types': 28.1.0
      '@plasmohq/rps': link:../rps
      '@testing-library/react': 13.2.0_react-dom@18.1.0+react@18.1.0
      '@trivago/prettier-plugin-sort-imports': 3.2.0_prettier@2.6.2
      '@types/chrome': 0.0.186
      '@types/node': 17.0.34
      '@types/react': 18.0.9
      cross-env: 7.0.3
      jest: 28.1.0_@types+node@17.0.34
      jest-environment-jsdom: 28.1.0
      prettier: 2.6.2
      react: 18.1.0
      react-dom: 18.1.0_react@18.1.0
      rimraf: 3.0.2
<<<<<<< HEAD
      ts-jest: 28.0.2_uy2hwlw3b2xjbkk4v7x6v75ly4
      tsup: 5.12.8_typescript@4.6.4
=======
      ts-jest: 28.0.2_jest@28.1.0+typescript@4.6.4
      tsup: 5.12.7_typescript@4.6.4
>>>>>>> 9ddb9a65
      typescript: 4.6.4

  packages/use-hashed-state:
    specifiers:
      '@jest/globals': 28.1.0
      '@jest/types': 28.1.0
      '@plasmohq/rps': workspace:*
      '@testing-library/react': 13.2.0
      '@trivago/prettier-plugin-sort-imports': 3.2.0
      '@types/node': 17.0.34
      '@types/react': 18.0.9
      cross-env: 7.0.3
      jest: 28.1.0
      jest-environment-jsdom: 28.1.0
      node-object-hash: 2.3.10
      prettier: 2.6.2
      react: 18.1.0
      react-dom: 18.1.0
      rimraf: 3.0.2
      ts-jest: 28.0.2
      tsup: 5.12.8
      typescript: 4.6.4
    dependencies:
      node-object-hash: 2.3.10
    devDependencies:
      '@jest/globals': 28.1.0
      '@jest/types': 28.1.0
      '@plasmohq/rps': link:../rps
      '@testing-library/react': 13.2.0_react-dom@18.1.0+react@18.1.0
      '@trivago/prettier-plugin-sort-imports': 3.2.0_prettier@2.6.2
      '@types/node': 17.0.34
      '@types/react': 18.0.9
      cross-env: 7.0.3
      jest: 28.1.0_@types+node@17.0.34
      jest-environment-jsdom: 28.1.0
      prettier: 2.6.2
      react: 18.1.0
      react-dom: 18.1.0_react@18.1.0
      rimraf: 3.0.2
<<<<<<< HEAD
      ts-jest: 28.0.2_uy2hwlw3b2xjbkk4v7x6v75ly4
      tsup: 5.12.8_typescript@4.6.4
=======
      ts-jest: 28.0.2_jest@28.1.0+typescript@4.6.4
      tsup: 5.12.7_typescript@4.6.4
>>>>>>> 9ddb9a65
      typescript: 4.6.4

  templates/qtt:
    specifiers:
      '@jest/globals': 28.1.0
      '@jest/types': 28.1.0
      '@plasmohq/rps': workspace:*
      '@trivago/prettier-plugin-sort-imports': 3.2.0
      '@types/node': 17.0.34
      cross-env: 7.0.3
      jest: 28.1.0
      prettier: 2.6.2
      rimraf: 3.0.2
      ts-jest: ^28.0.2
      tsup: 5.12.8
      typescript: 4.6.4
    devDependencies:
      '@jest/globals': 28.1.0
      '@jest/types': 28.1.0
      '@plasmohq/rps': link:../../packages/rps
      '@trivago/prettier-plugin-sort-imports': 3.2.0_prettier@2.6.2
      '@types/node': 17.0.34
      cross-env: 7.0.3
      jest: 28.1.0_@types+node@17.0.34
      prettier: 2.6.2
      rimraf: 3.0.2
<<<<<<< HEAD
      ts-jest: 28.0.2_uy2hwlw3b2xjbkk4v7x6v75ly4
      tsup: 5.12.8_typescript@4.6.4
=======
      ts-jest: 28.0.2_jest@28.1.0+typescript@4.6.4
      tsup: 5.12.7_typescript@4.6.4
>>>>>>> 9ddb9a65
      typescript: 4.6.4

packages:

  /@babel/code-frame/7.16.7:
    resolution: {integrity: sha512-iAXqUn8IIeBTNd72xsFlgaXHkMBMt6y4HJp1tIaK465CWLT/fG1aqB7ykr95gHHmlBdGbFeWWfyB4NJJ0nmeIg==}
    engines: {node: '>=6.9.0'}
    dependencies:
      '@babel/highlight': 7.17.9

  /@babel/compat-data/7.17.10:
    resolution: {integrity: sha512-GZt/TCsG70Ms19gfZO1tM4CVnXsPgEPBCpJu+Qz3L0LUDsY5nZqFZglIoPC1kIYOtNBZlrnFT+klg12vFGZXrw==}
    engines: {node: '>=6.9.0'}

  /@babel/core/7.13.10:
    resolution: {integrity: sha512-bfIYcT0BdKeAZrovpMqX2Mx5NrgAckGbwT982AkdS5GNfn3KMGiprlBAtmBcFZRUmpaufS6WZFP8trvx8ptFDw==}
    engines: {node: '>=6.9.0'}
    dependencies:
      '@babel/code-frame': 7.16.7
      '@babel/generator': 7.17.10
      '@babel/helper-compilation-targets': 7.17.10_@babel+core@7.13.10
      '@babel/helper-module-transforms': 7.17.7
      '@babel/helpers': 7.17.9
      '@babel/parser': 7.17.10
      '@babel/template': 7.16.7
      '@babel/traverse': 7.17.10
      '@babel/types': 7.17.10
      convert-source-map: 1.8.0
      debug: 4.3.4
      gensync: 1.0.0-beta.2
      json5: 2.2.1
      lodash: 4.17.21
      semver: 6.3.0
      source-map: 0.5.7
    transitivePeerDependencies:
      - supports-color
    dev: true

  /@babel/core/7.16.12:
    resolution: {integrity: sha512-dK5PtG1uiN2ikk++5OzSYsitZKny4wOCD0nrO4TqnW4BVBTQ2NGS3NgilvT/TEyxTST7LNyWV/T4tXDoD3fOgg==}
    engines: {node: '>=6.9.0'}
    dependencies:
      '@babel/code-frame': 7.16.7
      '@babel/generator': 7.17.10
      '@babel/helper-compilation-targets': 7.17.10_@babel+core@7.16.12
      '@babel/helper-module-transforms': 7.17.7
      '@babel/helpers': 7.17.9
      '@babel/parser': 7.17.10
      '@babel/template': 7.16.7
      '@babel/traverse': 7.17.10
      '@babel/types': 7.17.10
      convert-source-map: 1.8.0
      debug: 4.3.4
      gensync: 1.0.0-beta.2
      json5: 2.2.1
      semver: 6.3.0
      source-map: 0.5.7
    transitivePeerDependencies:
      - supports-color

  /@babel/generator/7.13.9:
    resolution: {integrity: sha512-mHOOmY0Axl/JCTkxTU6Lf5sWOg/v8nUa+Xkt4zMTftX0wqmb6Sh7J8gvcehBw7q0AhrhAR+FDacKjCZ2X8K+Sw==}
    dependencies:
      '@babel/types': 7.17.10
      jsesc: 2.5.2
      source-map: 0.5.7
    dev: true

  /@babel/generator/7.17.10:
    resolution: {integrity: sha512-46MJZZo9y3o4kmhBVc7zW7i8dtR1oIK/sdO5NcfcZRhTGYi+KKJRtHNgsU6c4VUcJmUNV/LQdebD/9Dlv4K+Tg==}
    engines: {node: '>=6.9.0'}
    dependencies:
      '@babel/types': 7.17.10
      '@jridgewell/gen-mapping': 0.1.1
      jsesc: 2.5.2

  /@babel/helper-annotate-as-pure/7.16.7:
    resolution: {integrity: sha512-s6t2w/IPQVTAET1HitoowRGXooX8mCgtuP5195wD/QJPV6wYjpujCGF7JuMODVX2ZAJOf1GT6DT9MHEZvLOFSw==}
    engines: {node: '>=6.9.0'}
    dependencies:
      '@babel/types': 7.17.10

  /@babel/helper-compilation-targets/7.17.10_@babel+core@7.13.10:
    resolution: {integrity: sha512-gh3RxjWbauw/dFiU/7whjd0qN9K6nPJMqe6+Er7rOavFh0CQUSwhAE3IcTho2rywPJFxej6TUUHDkWcYI6gGqQ==}
    engines: {node: '>=6.9.0'}
    peerDependencies:
      '@babel/core': ^7.0.0
    dependencies:
      '@babel/compat-data': 7.17.10
      '@babel/core': 7.13.10
      '@babel/helper-validator-option': 7.16.7
      browserslist: 4.20.3
      semver: 6.3.0
    dev: true

  /@babel/helper-compilation-targets/7.17.10_@babel+core@7.16.12:
    resolution: {integrity: sha512-gh3RxjWbauw/dFiU/7whjd0qN9K6nPJMqe6+Er7rOavFh0CQUSwhAE3IcTho2rywPJFxej6TUUHDkWcYI6gGqQ==}
    engines: {node: '>=6.9.0'}
    peerDependencies:
      '@babel/core': ^7.0.0
    dependencies:
      '@babel/compat-data': 7.17.10
      '@babel/core': 7.16.12
      '@babel/helper-validator-option': 7.16.7
      browserslist: 4.20.3
      semver: 6.3.0

  /@babel/helper-create-class-features-plugin/7.17.9_@babel+core@7.16.12:
    resolution: {integrity: sha512-kUjip3gruz6AJKOq5i3nC6CoCEEF/oHH3cp6tOZhB+IyyyPyW0g1Gfsxn3mkk6S08pIA2y8GQh609v9G/5sHVQ==}
    engines: {node: '>=6.9.0'}
    peerDependencies:
      '@babel/core': ^7.0.0
    dependencies:
      '@babel/core': 7.16.12
      '@babel/helper-annotate-as-pure': 7.16.7
      '@babel/helper-environment-visitor': 7.16.7
      '@babel/helper-function-name': 7.17.9
      '@babel/helper-member-expression-to-functions': 7.17.7
      '@babel/helper-optimise-call-expression': 7.16.7
      '@babel/helper-replace-supers': 7.16.7
      '@babel/helper-split-export-declaration': 7.16.7
    transitivePeerDependencies:
      - supports-color

  /@babel/helper-environment-visitor/7.16.7:
    resolution: {integrity: sha512-SLLb0AAn6PkUeAfKJCCOl9e1R53pQlGAfc4y4XuMRZfqeMYLE0dM1LMhqbGAlGQY0lfw5/ohoYWAe9V1yibRag==}
    engines: {node: '>=6.9.0'}
    dependencies:
      '@babel/types': 7.17.10

  /@babel/helper-function-name/7.17.9:
    resolution: {integrity: sha512-7cRisGlVtiVqZ0MW0/yFB4atgpGLWEHUVYnb448hZK4x+vih0YO5UoS11XIYtZYqHd0dIPMdUSv8q5K4LdMnIg==}
    engines: {node: '>=6.9.0'}
    dependencies:
      '@babel/template': 7.16.7
      '@babel/types': 7.17.10

  /@babel/helper-hoist-variables/7.16.7:
    resolution: {integrity: sha512-m04d/0Op34H5v7pbZw6pSKP7weA6lsMvfiIAMeIvkY/R4xQtBSMFEigu9QTZ2qB/9l22vsxtM8a+Q8CzD255fg==}
    engines: {node: '>=6.9.0'}
    dependencies:
      '@babel/types': 7.17.10

  /@babel/helper-member-expression-to-functions/7.17.7:
    resolution: {integrity: sha512-thxXgnQ8qQ11W2wVUObIqDL4p148VMxkt5T/qpN5k2fboRyzFGFmKsTGViquyM5QHKUy48OZoca8kw4ajaDPyw==}
    engines: {node: '>=6.9.0'}
    dependencies:
      '@babel/types': 7.17.10

  /@babel/helper-module-imports/7.16.7:
    resolution: {integrity: sha512-LVtS6TqjJHFc+nYeITRo6VLXve70xmq7wPhWTqDJusJEgGmkAACWwMiTNrvfoQo6hEhFwAIixNkvB0jPXDL8Wg==}
    engines: {node: '>=6.9.0'}
    dependencies:
      '@babel/types': 7.17.10

  /@babel/helper-module-transforms/7.17.7:
    resolution: {integrity: sha512-VmZD99F3gNTYB7fJRDTi+u6l/zxY0BE6OIxPSU7a50s6ZUQkHwSDmV92FfM+oCG0pZRVojGYhkR8I0OGeCVREw==}
    engines: {node: '>=6.9.0'}
    dependencies:
      '@babel/helper-environment-visitor': 7.16.7
      '@babel/helper-module-imports': 7.16.7
      '@babel/helper-simple-access': 7.17.7
      '@babel/helper-split-export-declaration': 7.16.7
      '@babel/helper-validator-identifier': 7.16.7
      '@babel/template': 7.16.7
      '@babel/traverse': 7.17.10
      '@babel/types': 7.17.10
    transitivePeerDependencies:
      - supports-color

  /@babel/helper-optimise-call-expression/7.16.7:
    resolution: {integrity: sha512-EtgBhg7rd/JcnpZFXpBy0ze1YRfdm7BnBX4uKMBd3ixa3RGAE002JZB66FJyNH7g0F38U05pXmA5P8cBh7z+1w==}
    engines: {node: '>=6.9.0'}
    dependencies:
      '@babel/types': 7.17.10

  /@babel/helper-plugin-utils/7.16.7:
    resolution: {integrity: sha512-Qg3Nk7ZxpgMrsox6HreY1ZNKdBq7K72tDSliA6dCl5f007jR4ne8iD5UzuNnCJH2xBf2BEEVGr+/OL6Gdp7RxA==}
    engines: {node: '>=6.9.0'}

  /@babel/helper-replace-supers/7.16.7:
    resolution: {integrity: sha512-y9vsWilTNaVnVh6xiJfABzsNpgDPKev9HnAgz6Gb1p6UUwf9NepdlsV7VXGCftJM+jqD5f7JIEubcpLjZj5dBw==}
    engines: {node: '>=6.9.0'}
    dependencies:
      '@babel/helper-environment-visitor': 7.16.7
      '@babel/helper-member-expression-to-functions': 7.17.7
      '@babel/helper-optimise-call-expression': 7.16.7
      '@babel/traverse': 7.17.10
      '@babel/types': 7.17.10
    transitivePeerDependencies:
      - supports-color

  /@babel/helper-simple-access/7.17.7:
    resolution: {integrity: sha512-txyMCGroZ96i+Pxr3Je3lzEJjqwaRC9buMUgtomcrLe5Nd0+fk1h0LLA+ixUF5OW7AhHuQ7Es1WcQJZmZsz2XA==}
    engines: {node: '>=6.9.0'}
    dependencies:
      '@babel/types': 7.17.10

  /@babel/helper-skip-transparent-expression-wrappers/7.16.0:
    resolution: {integrity: sha512-+il1gTy0oHwUsBQZyJvukbB4vPMdcYBrFHa0Uc4AizLxbq6BOYC51Rv4tWocX9BLBDLZ4kc6qUFpQ6HRgL+3zw==}
    engines: {node: '>=6.9.0'}
    dependencies:
      '@babel/types': 7.17.10

  /@babel/helper-split-export-declaration/7.16.7:
    resolution: {integrity: sha512-xbWoy/PFoxSWazIToT9Sif+jJTlrMcndIsaOKvTA6u7QEo7ilkRZpjew18/W3c7nm8fXdUDXh02VXTbZ0pGDNw==}
    engines: {node: '>=6.9.0'}
    dependencies:
      '@babel/types': 7.17.10

  /@babel/helper-validator-identifier/7.16.7:
    resolution: {integrity: sha512-hsEnFemeiW4D08A5gUAZxLBTXpZ39P+a+DGDsHw1yxqyQ/jzFEnxf5uTEGp+3bzAbNOxU1paTgYS4ECU/IgfDw==}
    engines: {node: '>=6.9.0'}

  /@babel/helper-validator-option/7.16.7:
    resolution: {integrity: sha512-TRtenOuRUVo9oIQGPC5G9DgK4743cdxvtOw0weQNpZXaS16SCBi5MNjZF8vba3ETURjZpTbVn7Vvcf2eAwFozQ==}
    engines: {node: '>=6.9.0'}

  /@babel/helpers/7.17.9:
    resolution: {integrity: sha512-cPCt915ShDWUEzEp3+UNRktO2n6v49l5RSnG9M5pS24hA+2FAc5si+Pn1i4VVbQQ+jh+bIZhPFQOJOzbrOYY1Q==}
    engines: {node: '>=6.9.0'}
    dependencies:
      '@babel/template': 7.16.7
      '@babel/traverse': 7.17.10
      '@babel/types': 7.17.10
    transitivePeerDependencies:
      - supports-color

  /@babel/highlight/7.17.9:
    resolution: {integrity: sha512-J9PfEKCbFIv2X5bjTMiZu6Vf341N05QIY+d6FvVKynkG1S7G0j3I0QoRtWIrXhZ+/Nlb5Q0MzqL7TokEJ5BNHg==}
    engines: {node: '>=6.9.0'}
    dependencies:
      '@babel/helper-validator-identifier': 7.16.7
      chalk: 2.4.2
      js-tokens: 4.0.0

  /@babel/parser/7.14.6:
    resolution: {integrity: sha512-oG0ej7efjEXxb4UgE+klVx+3j4MVo+A2vCzm7OUN4CLo6WhQ+vSOD2yJ8m7B+DghObxtLxt3EfgMWpq+AsWehQ==}
    engines: {node: '>=6.0.0'}
    hasBin: true
    dependencies:
      '@babel/types': 7.17.10
    dev: true

  /@babel/parser/7.17.10:
    resolution: {integrity: sha512-n2Q6i+fnJqzOaq2VkdXxy2TCPCWQZHiCo0XqmrCvDWcZQKRyZzYi4Z0yxlBuN0w+r2ZHmre+Q087DSrw3pbJDQ==}
    engines: {node: '>=6.0.0'}
    hasBin: true
    dependencies:
      '@babel/types': 7.17.10

  /@babel/plugin-proposal-class-properties/7.16.7_@babel+core@7.16.12:
    resolution: {integrity: sha512-IobU0Xme31ewjYOShSIqd/ZGM/r/cuOz2z0MDbNrhF5FW+ZVgi0f2lyeoj9KFPDOAqsYxmLWZte1WOwlvY9aww==}
    engines: {node: '>=6.9.0'}
    peerDependencies:
      '@babel/core': ^7.0.0-0
    dependencies:
      '@babel/core': 7.16.12
      '@babel/helper-create-class-features-plugin': 7.17.9_@babel+core@7.16.12
      '@babel/helper-plugin-utils': 7.16.7
    transitivePeerDependencies:
      - supports-color

  /@babel/plugin-proposal-dynamic-import/7.16.7_@babel+core@7.16.12:
    resolution: {integrity: sha512-I8SW9Ho3/8DRSdmDdH3gORdyUuYnk1m4cMxUAdu5oy4n3OfN8flDEH+d60iG7dUfi0KkYwSvoalHzzdRzpWHTg==}
    engines: {node: '>=6.9.0'}
    peerDependencies:
      '@babel/core': ^7.0.0-0
    dependencies:
      '@babel/core': 7.16.12
      '@babel/helper-plugin-utils': 7.16.7
      '@babel/plugin-syntax-dynamic-import': 7.8.3_@babel+core@7.16.12

  /@babel/plugin-proposal-export-namespace-from/7.16.7_@babel+core@7.16.12:
    resolution: {integrity: sha512-ZxdtqDXLRGBL64ocZcs7ovt71L3jhC1RGSyR996svrCi3PYqHNkb3SwPJCs8RIzD86s+WPpt2S73+EHCGO+NUA==}
    engines: {node: '>=6.9.0'}
    peerDependencies:
      '@babel/core': ^7.0.0-0
    dependencies:
      '@babel/core': 7.16.12
      '@babel/helper-plugin-utils': 7.16.7
      '@babel/plugin-syntax-export-namespace-from': 7.8.3_@babel+core@7.16.12

  /@babel/plugin-proposal-logical-assignment-operators/7.16.7_@babel+core@7.16.12:
    resolution: {integrity: sha512-K3XzyZJGQCr00+EtYtrDjmwX7o7PLK6U9bi1nCwkQioRFVUv6dJoxbQjtWVtP+bCPy82bONBKG8NPyQ4+i6yjg==}
    engines: {node: '>=6.9.0'}
    peerDependencies:
      '@babel/core': ^7.0.0-0
    dependencies:
      '@babel/core': 7.16.12
      '@babel/helper-plugin-utils': 7.16.7
      '@babel/plugin-syntax-logical-assignment-operators': 7.10.4_@babel+core@7.16.12

  /@babel/plugin-proposal-nullish-coalescing-operator/7.16.7_@babel+core@7.16.12:
    resolution: {integrity: sha512-aUOrYU3EVtjf62jQrCj63pYZ7k6vns2h/DQvHPWGmsJRYzWXZ6/AsfgpiRy6XiuIDADhJzP2Q9MwSMKauBQ+UQ==}
    engines: {node: '>=6.9.0'}
    peerDependencies:
      '@babel/core': ^7.0.0-0
    dependencies:
      '@babel/core': 7.16.12
      '@babel/helper-plugin-utils': 7.16.7
      '@babel/plugin-syntax-nullish-coalescing-operator': 7.8.3_@babel+core@7.16.12

  /@babel/plugin-proposal-numeric-separator/7.16.7_@babel+core@7.16.12:
    resolution: {integrity: sha512-vQgPMknOIgiuVqbokToyXbkY/OmmjAzr/0lhSIbG/KmnzXPGwW/AdhdKpi+O4X/VkWiWjnkKOBiqJrTaC98VKw==}
    engines: {node: '>=6.9.0'}
    peerDependencies:
      '@babel/core': ^7.0.0-0
    dependencies:
      '@babel/core': 7.16.12
      '@babel/helper-plugin-utils': 7.16.7
      '@babel/plugin-syntax-numeric-separator': 7.10.4_@babel+core@7.16.12

  /@babel/plugin-proposal-optional-chaining/7.16.7_@babel+core@7.16.12:
    resolution: {integrity: sha512-eC3xy+ZrUcBtP7x+sq62Q/HYd674pPTb/77XZMb5wbDPGWIdUbSr4Agr052+zaUPSb+gGRnjxXfKFvx5iMJ+DA==}
    engines: {node: '>=6.9.0'}
    peerDependencies:
      '@babel/core': ^7.0.0-0
    dependencies:
      '@babel/core': 7.16.12
      '@babel/helper-plugin-utils': 7.16.7
      '@babel/helper-skip-transparent-expression-wrappers': 7.16.0
      '@babel/plugin-syntax-optional-chaining': 7.8.3_@babel+core@7.16.12

  /@babel/plugin-proposal-private-methods/7.16.11_@babel+core@7.16.12:
    resolution: {integrity: sha512-F/2uAkPlXDr8+BHpZvo19w3hLFKge+k75XUprE6jaqKxjGkSYcK+4c+bup5PdW/7W/Rpjwql7FTVEDW+fRAQsw==}
    engines: {node: '>=6.9.0'}
    peerDependencies:
      '@babel/core': ^7.0.0-0
    dependencies:
      '@babel/core': 7.16.12
      '@babel/helper-create-class-features-plugin': 7.17.9_@babel+core@7.16.12
      '@babel/helper-plugin-utils': 7.16.7
    transitivePeerDependencies:
      - supports-color

  /@babel/plugin-proposal-private-property-in-object/7.16.7_@babel+core@7.16.12:
    resolution: {integrity: sha512-rMQkjcOFbm+ufe3bTZLyOfsOUOxyvLXZJCTARhJr+8UMSoZmqTe1K1BgkFcrW37rAchWg57yI69ORxiWvUINuQ==}
    engines: {node: '>=6.9.0'}
    peerDependencies:
      '@babel/core': ^7.0.0-0
    dependencies:
      '@babel/core': 7.16.12
      '@babel/helper-annotate-as-pure': 7.16.7
      '@babel/helper-create-class-features-plugin': 7.17.9_@babel+core@7.16.12
      '@babel/helper-plugin-utils': 7.16.7
      '@babel/plugin-syntax-private-property-in-object': 7.14.5_@babel+core@7.16.12
    transitivePeerDependencies:
      - supports-color

  /@babel/plugin-syntax-async-generators/7.8.4_@babel+core@7.16.12:
    resolution: {integrity: sha512-tycmZxkGfZaxhMRbXlPXuVFpdWlXpir2W4AMhSJgRKzk/eDlIXOhb2LHWoLpDF7TEHylV5zNhykX6KAgHJmTNw==}
    peerDependencies:
      '@babel/core': ^7.0.0-0
    dependencies:
      '@babel/core': 7.16.12
      '@babel/helper-plugin-utils': 7.16.7

  /@babel/plugin-syntax-bigint/7.8.3_@babel+core@7.16.12:
    resolution: {integrity: sha512-wnTnFlG+YxQm3vDxpGE57Pj0srRU4sHE/mDkt1qv2YJJSeUAec2ma4WLUnUPeKjyrfntVwe/N6dCXpU+zL3Npg==}
    peerDependencies:
      '@babel/core': ^7.0.0-0
    dependencies:
      '@babel/core': 7.16.12
      '@babel/helper-plugin-utils': 7.16.7
    dev: true

  /@babel/plugin-syntax-class-properties/7.12.13_@babel+core@7.16.12:
    resolution: {integrity: sha512-fm4idjKla0YahUNgFNLCB0qySdsoPiZP3iQE3rky0mBUtMZ23yDJ9SJdg6dXTSDnulOVqiF3Hgr9nbXvXTQZYA==}
    peerDependencies:
      '@babel/core': ^7.0.0-0
    dependencies:
      '@babel/core': 7.16.12
      '@babel/helper-plugin-utils': 7.16.7
    dev: true

  /@babel/plugin-syntax-dynamic-import/7.8.3_@babel+core@7.16.12:
    resolution: {integrity: sha512-5gdGbFon+PszYzqs83S3E5mpi7/y/8M9eC90MRTZfduQOYW76ig6SOSPNe41IG5LoP3FGBn2N0RjVDSQiS94kQ==}
    peerDependencies:
      '@babel/core': ^7.0.0-0
    dependencies:
      '@babel/core': 7.16.12
      '@babel/helper-plugin-utils': 7.16.7

  /@babel/plugin-syntax-export-namespace-from/7.8.3_@babel+core@7.16.12:
    resolution: {integrity: sha512-MXf5laXo6c1IbEbegDmzGPwGNTsHZmEy6QGznu5Sh2UCWvueywb2ee+CCE4zQiZstxU9BMoQO9i6zUFSY0Kj0Q==}
    peerDependencies:
      '@babel/core': ^7.0.0-0
    dependencies:
      '@babel/core': 7.16.12
      '@babel/helper-plugin-utils': 7.16.7

  /@babel/plugin-syntax-import-meta/7.10.4_@babel+core@7.16.12:
    resolution: {integrity: sha512-Yqfm+XDx0+Prh3VSeEQCPU81yC+JWZ2pDPFSS4ZdpfZhp4MkFMaDC1UqseovEKwSUpnIL7+vK+Clp7bfh0iD7g==}
    peerDependencies:
      '@babel/core': ^7.0.0-0
    dependencies:
      '@babel/core': 7.16.12
      '@babel/helper-plugin-utils': 7.16.7
    dev: true

  /@babel/plugin-syntax-json-strings/7.8.3_@babel+core@7.16.12:
    resolution: {integrity: sha512-lY6kdGpWHvjoe2vk4WrAapEuBR69EMxZl+RoGRhrFGNYVK8mOPAW8VfbT/ZgrFbXlDNiiaxQnAtgVCZ6jv30EA==}
    peerDependencies:
      '@babel/core': ^7.0.0-0
    dependencies:
      '@babel/core': 7.16.12
      '@babel/helper-plugin-utils': 7.16.7

  /@babel/plugin-syntax-logical-assignment-operators/7.10.4_@babel+core@7.16.12:
    resolution: {integrity: sha512-d8waShlpFDinQ5MtvGU9xDAOzKH47+FFoney2baFIoMr952hKOLp1HR7VszoZvOsV/4+RRszNY7D17ba0te0ig==}
    peerDependencies:
      '@babel/core': ^7.0.0-0
    dependencies:
      '@babel/core': 7.16.12
      '@babel/helper-plugin-utils': 7.16.7

  /@babel/plugin-syntax-nullish-coalescing-operator/7.8.3_@babel+core@7.16.12:
    resolution: {integrity: sha512-aSff4zPII1u2QD7y+F8oDsz19ew4IGEJg9SVW+bqwpwtfFleiQDMdzA/R+UlWDzfnHFCxxleFT0PMIrR36XLNQ==}
    peerDependencies:
      '@babel/core': ^7.0.0-0
    dependencies:
      '@babel/core': 7.16.12
      '@babel/helper-plugin-utils': 7.16.7

  /@babel/plugin-syntax-numeric-separator/7.10.4_@babel+core@7.16.12:
    resolution: {integrity: sha512-9H6YdfkcK/uOnY/K7/aA2xpzaAgkQn37yzWUMRK7OaPOqOpGS1+n0H5hxT9AUw9EsSjPW8SVyMJwYRtWs3X3ug==}
    peerDependencies:
      '@babel/core': ^7.0.0-0
    dependencies:
      '@babel/core': 7.16.12
      '@babel/helper-plugin-utils': 7.16.7

  /@babel/plugin-syntax-object-rest-spread/7.8.3_@babel+core@7.16.12:
    resolution: {integrity: sha512-XoqMijGZb9y3y2XskN+P1wUGiVwWZ5JmoDRwx5+3GmEplNyVM2s2Dg8ILFQm8rWM48orGy5YpI5Bl8U1y7ydlA==}
    peerDependencies:
      '@babel/core': ^7.0.0-0
    dependencies:
      '@babel/core': 7.16.12
      '@babel/helper-plugin-utils': 7.16.7

  /@babel/plugin-syntax-optional-catch-binding/7.8.3_@babel+core@7.16.12:
    resolution: {integrity: sha512-6VPD0Pc1lpTqw0aKoeRTMiB+kWhAoT24PA+ksWSBrFtl5SIRVpZlwN3NNPQjehA2E/91FV3RjLWoVTglWcSV3Q==}
    peerDependencies:
      '@babel/core': ^7.0.0-0
    dependencies:
      '@babel/core': 7.16.12
      '@babel/helper-plugin-utils': 7.16.7

  /@babel/plugin-syntax-optional-chaining/7.8.3_@babel+core@7.16.12:
    resolution: {integrity: sha512-KoK9ErH1MBlCPxV0VANkXW2/dw4vlbGDrFgz8bmUsBGYkFRcbRwMh6cIJubdPrkxRwuGdtCk0v/wPTKbQgBjkg==}
    peerDependencies:
      '@babel/core': ^7.0.0-0
    dependencies:
      '@babel/core': 7.16.12
      '@babel/helper-plugin-utils': 7.16.7

  /@babel/plugin-syntax-private-property-in-object/7.14.5_@babel+core@7.16.12:
    resolution: {integrity: sha512-0wVnp9dxJ72ZUJDV27ZfbSj6iHLoytYZmh3rFcxNnvsJF3ktkzLDZPy/mA17HGsaQT3/DQsWYX1f1QGWkCoVUg==}
    engines: {node: '>=6.9.0'}
    peerDependencies:
      '@babel/core': ^7.0.0-0
    dependencies:
      '@babel/core': 7.16.12
      '@babel/helper-plugin-utils': 7.16.7

  /@babel/plugin-syntax-top-level-await/7.14.5_@babel+core@7.16.12:
    resolution: {integrity: sha512-hx++upLv5U1rgYfwe1xBQUhRmU41NEvpUvrp8jkrSCdvGSnM5/qdRMtylJ6PG5OFkBaHkbTAKTnd3/YyESRHFw==}
    engines: {node: '>=6.9.0'}
    peerDependencies:
      '@babel/core': ^7.0.0-0
    dependencies:
      '@babel/core': 7.16.12
      '@babel/helper-plugin-utils': 7.16.7
    dev: true

  /@babel/plugin-syntax-typescript/7.17.10_@babel+core@7.16.12:
    resolution: {integrity: sha512-xJefea1DWXW09pW4Tm9bjwVlPDyYA2it3fWlmEjpYz6alPvTUjL0EOzNzI/FEOyI3r4/J7uVH5UqKgl1TQ5hqQ==}
    engines: {node: '>=6.9.0'}
    peerDependencies:
      '@babel/core': ^7.0.0-0
    dependencies:
      '@babel/core': 7.16.12
      '@babel/helper-plugin-utils': 7.16.7

  /@babel/plugin-transform-modules-commonjs/7.16.8_@babel+core@7.16.12:
    resolution: {integrity: sha512-oflKPvsLT2+uKQopesJt3ApiaIS2HW+hzHFcwRNtyDGieAeC/dIHZX8buJQ2J2X1rxGPy4eRcUijm3qcSPjYcA==}
    engines: {node: '>=6.9.0'}
    peerDependencies:
      '@babel/core': ^7.0.0-0
    dependencies:
      '@babel/core': 7.16.12
      '@babel/helper-module-transforms': 7.17.7
      '@babel/helper-plugin-utils': 7.16.7
      '@babel/helper-simple-access': 7.17.7
      babel-plugin-dynamic-import-node: 2.3.3
    transitivePeerDependencies:
      - supports-color

  /@babel/plugin-transform-typescript/7.16.8_@babel+core@7.16.12:
    resolution: {integrity: sha512-bHdQ9k7YpBDO2d0NVfkj51DpQcvwIzIusJ7mEUaMlbZq3Kt/U47j24inXZHQ5MDiYpCs+oZiwnXyKedE8+q7AQ==}
    engines: {node: '>=6.9.0'}
    peerDependencies:
      '@babel/core': ^7.0.0-0
    dependencies:
      '@babel/core': 7.16.12
      '@babel/helper-create-class-features-plugin': 7.17.9_@babel+core@7.16.12
      '@babel/helper-plugin-utils': 7.16.7
      '@babel/plugin-syntax-typescript': 7.17.10_@babel+core@7.16.12
    transitivePeerDependencies:
      - supports-color

  /@babel/preset-typescript/7.16.7_@babel+core@7.16.12:
    resolution: {integrity: sha512-WbVEmgXdIyvzB77AQjGBEyYPZx+8tTsO50XtfozQrkW8QB2rLJpH2lgx0TRw5EJrBxOZQ+wCcyPVQvS8tjEHpQ==}
    engines: {node: '>=6.9.0'}
    peerDependencies:
      '@babel/core': ^7.0.0-0
    dependencies:
      '@babel/core': 7.16.12
      '@babel/helper-plugin-utils': 7.16.7
      '@babel/helper-validator-option': 7.16.7
      '@babel/plugin-transform-typescript': 7.16.8_@babel+core@7.16.12
    transitivePeerDependencies:
      - supports-color

  /@babel/runtime/7.17.9:
    resolution: {integrity: sha512-lSiBBvodq29uShpWGNbgFdKYNiFDo5/HIYsaCEY9ff4sb10x9jizo2+pRrSyF4jKZCXqgzuqBOQKbUm90gQwJg==}
    engines: {node: '>=6.9.0'}
    dependencies:
      regenerator-runtime: 0.13.9

  /@babel/template/7.16.7:
    resolution: {integrity: sha512-I8j/x8kHUrbYRTUxXrrMbfCa7jxkE7tZre39x3kjr9hvI82cK1FfqLygotcWN5kdPGWcLdWMHpSBavse5tWw3w==}
    engines: {node: '>=6.9.0'}
    dependencies:
      '@babel/code-frame': 7.16.7
      '@babel/parser': 7.17.10
      '@babel/types': 7.17.10

  /@babel/traverse/7.13.0:
    resolution: {integrity: sha512-xys5xi5JEhzC3RzEmSGrs/b3pJW/o87SypZ+G/PhaE7uqVQNv/jlmVIBXuoh5atqQ434LfXV+sf23Oxj0bchJQ==}
    dependencies:
      '@babel/code-frame': 7.16.7
      '@babel/generator': 7.17.10
      '@babel/helper-function-name': 7.17.9
      '@babel/helper-split-export-declaration': 7.16.7
      '@babel/parser': 7.17.10
      '@babel/types': 7.17.10
      debug: 4.3.4
      globals: 11.12.0
      lodash: 4.17.21
    transitivePeerDependencies:
      - supports-color
    dev: true

  /@babel/traverse/7.17.10:
    resolution: {integrity: sha512-VmbrTHQteIdUUQNTb+zE12SHS/xQVIShmBPhlNP12hD5poF2pbITW1Z4172d03HegaQWhLffdkRJYtAzp0AGcw==}
    engines: {node: '>=6.9.0'}
    dependencies:
      '@babel/code-frame': 7.16.7
      '@babel/generator': 7.17.10
      '@babel/helper-environment-visitor': 7.16.7
      '@babel/helper-function-name': 7.17.9
      '@babel/helper-hoist-variables': 7.16.7
      '@babel/helper-split-export-declaration': 7.16.7
      '@babel/parser': 7.17.10
      '@babel/types': 7.17.10
      debug: 4.3.4
      globals: 11.12.0
    transitivePeerDependencies:
      - supports-color

  /@babel/types/7.13.0:
    resolution: {integrity: sha512-hE+HE8rnG1Z6Wzo+MhaKE5lM5eMx71T4EHJgku2E3xIfaULhDcxiiRxUYgwX8qwP1BBSlag+TdGOt6JAidIZTA==}
    dependencies:
      '@babel/helper-validator-identifier': 7.16.7
      lodash: 4.17.21
      to-fast-properties: 2.0.0
    dev: true

  /@babel/types/7.17.10:
    resolution: {integrity: sha512-9O26jG0mBYfGkUYCYZRnBwbVLd1UZOICEr2Em6InB6jVfsAv1GKgwXHmrSg+WFWDmeKTA6vyTZiN8tCSM5Oo3A==}
    engines: {node: '>=6.9.0'}
    dependencies:
      '@babel/helper-validator-identifier': 7.16.7
      to-fast-properties: 2.0.0

  /@bcoe/v8-coverage/0.2.3:
    resolution: {integrity: sha512-0hYQ8SB4Db5zvZB4axdMHGwEaQjkZzFjQiN9LVYvIFB2nSUHW9tYpxWriPrWDASIxiaXax83REcLxuSdnGPZtw==}
    dev: true

  /@dword-design/endent/1.0.1:
    resolution: {integrity: sha512-F8xRP8hTVd8JclhvmZskVN6QMLMge+kYCPOZ2Xsx7FJbs2dyD9J1cwDNsBAVujBfK2aKeznI/eqbHVK2XxCA2g==}
    dependencies:
      dedent: github.com/dword-design/dedent/c8d46e5017d60504657c2d01b59082c0329a12a7
      fast-json-parse: 1.0.3
      objectorarray: 1.0.5

  /@dword-design/functions/4.0.7:
    resolution: {integrity: sha512-Q225czTokHcXIUhe+yVlHuhnETdfKyJptNAfg2LnoB/HXUxQyb76+kwpBzwlldOQ7FJl+RDATj4zTRBh4puesA==}
    engines: {node: '>=12'}
    dependencies:
      '@dword-design/endent': 1.0.1
      delay: 5.0.0
      lodash: 4.17.21
      tinycolor2: 1.4.2

  /@expo/spawn-async/1.6.0:
    resolution: {integrity: sha512-CynFS2y9S0OXgoBN3o6qvLSD5tBXCxEQnbByIleEocbKKYKb+/gjrjxYVvxPY8G+zqe82xG6IcmHbJoPl5g1WA==}
    engines: {node: '>=12'}
    dependencies:
      cross-spawn: 7.0.3

  /@istanbuljs/load-nyc-config/1.1.0:
    resolution: {integrity: sha512-VjeHSlIzpv/NyD3N0YuHfXOPDIixcA1q2ZV98wsMqcYlPmv2n3Yb2lYP9XMElnaFVXg5A7YLTeLu6V84uQDjmQ==}
    engines: {node: '>=8'}
    dependencies:
      camelcase: 5.3.1
      find-up: 4.1.0
      get-package-type: 0.1.0
      js-yaml: 3.14.1
      resolve-from: 5.0.0
    dev: true

  /@istanbuljs/schema/0.1.3:
    resolution: {integrity: sha512-ZXRY4jNvVgSVQ8DL3LTcakaAtXwTVUxE81hslsyD2AtoXW/wVob10HkOJ1X/pAlcI7D+2YoZKg5do8G/w6RYgA==}
    engines: {node: '>=8'}
    dev: true

  /@jest/console/28.1.0:
    resolution: {integrity: sha512-tscn3dlJFGay47kb4qVruQg/XWlmvU0xp3EJOjzzY+sBaI+YgwKcvAmTcyYU7xEiLLIY5HCdWRooAL8dqkFlDA==}
    engines: {node: ^12.13.0 || ^14.15.0 || ^16.10.0 || >=17.0.0}
    dependencies:
      '@jest/types': 28.1.0
      '@types/node': 17.0.34
      chalk: 4.1.2
      jest-message-util: 28.1.0
      jest-util: 28.1.0
      slash: 3.0.0
    dev: true

  /@jest/core/28.1.0:
    resolution: {integrity: sha512-/2PTt0ywhjZ4NwNO4bUqD9IVJfmFVhVKGlhvSpmEfUCuxYf/3NHcKmRFI+I71lYzbTT3wMuYpETDCTHo81gC/g==}
    engines: {node: ^12.13.0 || ^14.15.0 || ^16.10.0 || >=17.0.0}
    peerDependencies:
      node-notifier: ^8.0.1 || ^9.0.0 || ^10.0.0
    peerDependenciesMeta:
      node-notifier:
        optional: true
    dependencies:
      '@jest/console': 28.1.0
      '@jest/reporters': 28.1.0
      '@jest/test-result': 28.1.0
      '@jest/transform': 28.1.0
      '@jest/types': 28.1.0
      '@types/node': 17.0.34
      ansi-escapes: 4.3.2
      chalk: 4.1.2
      ci-info: 3.3.1
      exit: 0.1.2
      graceful-fs: 4.2.10
      jest-changed-files: 28.0.2
      jest-config: 28.1.0_@types+node@17.0.34
      jest-haste-map: 28.1.0
      jest-message-util: 28.1.0
      jest-regex-util: 28.0.2
      jest-resolve: 28.1.0
      jest-resolve-dependencies: 28.1.0
      jest-runner: 28.1.0
      jest-runtime: 28.1.0
      jest-snapshot: 28.1.0
      jest-util: 28.1.0
      jest-validate: 28.1.0
      jest-watcher: 28.1.0
      micromatch: 4.0.5
      pretty-format: 28.1.0
      rimraf: 3.0.2
      slash: 3.0.0
      strip-ansi: 6.0.1
    transitivePeerDependencies:
      - supports-color
      - ts-node
    dev: true

  /@jest/environment/28.1.0:
    resolution: {integrity: sha512-S44WGSxkRngzHslhV6RoAExekfF7Qhwa6R5+IYFa81mpcj0YgdBnRSmvHe3SNwOt64yXaE5GG8Y2xM28ii5ssA==}
    engines: {node: ^12.13.0 || ^14.15.0 || ^16.10.0 || >=17.0.0}
    dependencies:
      '@jest/fake-timers': 28.1.0
      '@jest/types': 28.1.0
      '@types/node': 17.0.34
      jest-mock: 28.1.0
    dev: true

  /@jest/expect-utils/28.1.0:
    resolution: {integrity: sha512-5BrG48dpC0sB80wpeIX5FU6kolDJI4K0n5BM9a5V38MGx0pyRvUBSS0u2aNTdDzmOrCjhOg8pGs6a20ivYkdmw==}
    engines: {node: ^12.13.0 || ^14.15.0 || ^16.10.0 || >=17.0.0}
    dependencies:
      jest-get-type: 28.0.2
    dev: true

  /@jest/expect/28.1.0:
    resolution: {integrity: sha512-be9ETznPLaHOmeJqzYNIXv1ADEzENuQonIoobzThOYPuK/6GhrWNIJDVTgBLCrz3Am73PyEU2urQClZp0hLTtA==}
    engines: {node: ^12.13.0 || ^14.15.0 || ^16.10.0 || >=17.0.0}
    dependencies:
      expect: 28.1.0
      jest-snapshot: 28.1.0
    transitivePeerDependencies:
      - supports-color
    dev: true

  /@jest/fake-timers/28.1.0:
    resolution: {integrity: sha512-Xqsf/6VLeAAq78+GNPzI7FZQRf5cCHj1qgQxCjws9n8rKw8r1UYoeaALwBvyuzOkpU3c1I6emeMySPa96rxtIg==}
    engines: {node: ^12.13.0 || ^14.15.0 || ^16.10.0 || >=17.0.0}
    dependencies:
      '@jest/types': 28.1.0
      '@sinonjs/fake-timers': 9.1.2
      '@types/node': 17.0.34
      jest-message-util: 28.1.0
      jest-mock: 28.1.0
      jest-util: 28.1.0
    dev: true

  /@jest/globals/28.1.0:
    resolution: {integrity: sha512-3m7sTg52OTQR6dPhsEQSxAvU+LOBbMivZBwOvKEZ+Rb+GyxVnXi9HKgOTYkx/S99T8yvh17U4tNNJPIEQmtwYw==}
    engines: {node: ^12.13.0 || ^14.15.0 || ^16.10.0 || >=17.0.0}
    dependencies:
      '@jest/environment': 28.1.0
      '@jest/expect': 28.1.0
      '@jest/types': 28.1.0
    transitivePeerDependencies:
      - supports-color
    dev: true

  /@jest/reporters/28.1.0:
    resolution: {integrity: sha512-qxbFfqap/5QlSpIizH9c/bFCDKsQlM4uAKSOvZrP+nIdrjqre3FmKzpTtYyhsaVcOSNK7TTt2kjm+4BJIjysFA==}
    engines: {node: ^12.13.0 || ^14.15.0 || ^16.10.0 || >=17.0.0}
    peerDependencies:
      node-notifier: ^8.0.1 || ^9.0.0 || ^10.0.0
    peerDependenciesMeta:
      node-notifier:
        optional: true
    dependencies:
      '@bcoe/v8-coverage': 0.2.3
      '@jest/console': 28.1.0
      '@jest/test-result': 28.1.0
      '@jest/transform': 28.1.0
      '@jest/types': 28.1.0
      '@jridgewell/trace-mapping': 0.3.13
      '@types/node': 17.0.34
      chalk: 4.1.2
      collect-v8-coverage: 1.0.1
      exit: 0.1.2
      glob: 7.2.0
      graceful-fs: 4.2.10
      istanbul-lib-coverage: 3.2.0
      istanbul-lib-instrument: 5.2.0
      istanbul-lib-report: 3.0.0
      istanbul-lib-source-maps: 4.0.1
      istanbul-reports: 3.1.4
      jest-util: 28.1.0
      jest-worker: 28.1.0
      slash: 3.0.0
      string-length: 4.0.2
      strip-ansi: 6.0.1
      terminal-link: 2.1.1
      v8-to-istanbul: 9.0.0
    transitivePeerDependencies:
      - supports-color
    dev: true

  /@jest/schemas/28.0.2:
    resolution: {integrity: sha512-YVDJZjd4izeTDkij00vHHAymNXQ6WWsdChFRK86qck6Jpr3DCL5W3Is3vslviRlP+bLuMYRLbdp98amMvqudhA==}
    engines: {node: ^12.13.0 || ^14.15.0 || ^16.10.0 || >=17.0.0}
    dependencies:
      '@sinclair/typebox': 0.23.5
    dev: true

  /@jest/source-map/28.0.2:
    resolution: {integrity: sha512-Y9dxC8ZpN3kImkk0LkK5XCEneYMAXlZ8m5bflmSL5vrwyeUpJfentacCUg6fOb8NOpOO7hz2+l37MV77T6BFPw==}
    engines: {node: ^12.13.0 || ^14.15.0 || ^16.10.0 || >=17.0.0}
    dependencies:
      '@jridgewell/trace-mapping': 0.3.13
      callsites: 3.1.0
      graceful-fs: 4.2.10
    dev: true

  /@jest/test-result/28.1.0:
    resolution: {integrity: sha512-sBBFIyoPzrZho3N+80P35A5oAkSKlGfsEFfXFWuPGBsW40UAjCkGakZhn4UQK4iQlW2vgCDMRDOob9FGKV8YoQ==}
    engines: {node: ^12.13.0 || ^14.15.0 || ^16.10.0 || >=17.0.0}
    dependencies:
      '@jest/console': 28.1.0
      '@jest/types': 28.1.0
      '@types/istanbul-lib-coverage': 2.0.4
      collect-v8-coverage: 1.0.1
    dev: true

  /@jest/test-sequencer/28.1.0:
    resolution: {integrity: sha512-tZCEiVWlWNTs/2iK9yi6o3AlMfbbYgV4uuZInSVdzZ7ftpHZhCMuhvk2HLYhCZzLgPFQ9MnM1YaxMnh3TILFiQ==}
    engines: {node: ^12.13.0 || ^14.15.0 || ^16.10.0 || >=17.0.0}
    dependencies:
      '@jest/test-result': 28.1.0
      graceful-fs: 4.2.10
      jest-haste-map: 28.1.0
      slash: 3.0.0
    dev: true

  /@jest/transform/28.1.0:
    resolution: {integrity: sha512-omy2xe5WxlAfqmsTjTPxw+iXRTRnf+NtX0ToG+4S0tABeb4KsKmPUHq5UBuwunHg3tJRwgEQhEp0M/8oiatLEA==}
    engines: {node: ^12.13.0 || ^14.15.0 || ^16.10.0 || >=17.0.0}
    dependencies:
      '@babel/core': 7.16.12
      '@jest/types': 28.1.0
      '@jridgewell/trace-mapping': 0.3.13
      babel-plugin-istanbul: 6.1.1
      chalk: 4.1.2
      convert-source-map: 1.8.0
      fast-json-stable-stringify: 2.1.0
      graceful-fs: 4.2.10
      jest-haste-map: 28.1.0
      jest-regex-util: 28.0.2
      jest-util: 28.1.0
      micromatch: 4.0.5
      pirates: 4.0.4
      slash: 3.0.0
      write-file-atomic: 4.0.1
    transitivePeerDependencies:
      - supports-color
    dev: true

  /@jest/types/27.5.1:
    resolution: {integrity: sha512-Cx46iJ9QpwQTjIdq5VJu2QTMMs3QlEjI0x1QbBP5W1+nMzyc2XmimiRR/CbX9TO0cPTeUlxWMOu8mslYsJ8DEw==}
    engines: {node: ^10.13.0 || ^12.13.0 || ^14.15.0 || >=15.0.0}
    dependencies:
      '@types/istanbul-lib-coverage': 2.0.4
      '@types/istanbul-reports': 3.0.1
      '@types/node': 17.0.34
      '@types/yargs': 16.0.4
      chalk: 4.1.2

  /@jest/types/28.1.0:
    resolution: {integrity: sha512-xmEggMPr317MIOjjDoZ4ejCSr9Lpbt/u34+dvc99t7DS8YirW5rwZEhzKPC2BMUFkUhI48qs6qLUSGw5FuL0GA==}
    engines: {node: ^12.13.0 || ^14.15.0 || ^16.10.0 || >=17.0.0}
    dependencies:
      '@jest/schemas': 28.0.2
      '@types/istanbul-lib-coverage': 2.0.4
      '@types/istanbul-reports': 3.0.1
      '@types/node': 17.0.34
      '@types/yargs': 17.0.10
      chalk: 4.1.2
    dev: true

  /@jridgewell/gen-mapping/0.1.1:
    resolution: {integrity: sha512-sQXCasFk+U8lWYEe66WxRDOE9PjVz4vSM51fTu3Hw+ClTpUSQb718772vH3pyS5pShp6lvQM7SxgIDXXXmOX7w==}
    engines: {node: '>=6.0.0'}
    dependencies:
      '@jridgewell/set-array': 1.1.0
      '@jridgewell/sourcemap-codec': 1.4.13

  /@jridgewell/resolve-uri/3.0.7:
    resolution: {integrity: sha512-8cXDaBBHOr2pQ7j77Y6Vp5VDT2sIqWyWQ56TjEq4ih/a4iST3dItRe8Q9fp0rrIl9DoKhWQtUQz/YpOxLkXbNA==}
    engines: {node: '>=6.0.0'}
    dev: true

  /@jridgewell/set-array/1.1.0:
    resolution: {integrity: sha512-SfJxIxNVYLTsKwzB3MoOQ1yxf4w/E6MdkvTgrgAt1bfxjSrLUoHMKrDOykwN14q65waezZIdqDneUIPh4/sKxg==}
    engines: {node: '>=6.0.0'}

  /@jridgewell/sourcemap-codec/1.4.13:
    resolution: {integrity: sha512-GryiOJmNcWbovBxTfZSF71V/mXbgcV3MewDe3kIMCLyIh5e7SKAeUZs+rMnJ8jkMolZ/4/VsdBmMrw3l+VdZ3w==}

  /@jridgewell/trace-mapping/0.3.13:
    resolution: {integrity: sha512-o1xbKhp9qnIAoHJSWd6KlCZfqslL4valSF81H8ImioOAxluWYWOpWkpyktY2vnt4tbrX9XYaxovq6cgowaJp2w==}
    dependencies:
      '@jridgewell/resolve-uri': 3.0.7
      '@jridgewell/sourcemap-codec': 1.4.13
    dev: true

  /@kwsites/file-exists/1.1.1:
    resolution: {integrity: sha512-m9/5YGR18lIwxSFDwfE3oA7bWuq9kdau6ugN4H2rJeyhFQZcG9AgSHkQtSD15a8WvTgfz9aikZMrKPHvbpqFiw==}
    dependencies:
      debug: 4.3.4
    transitivePeerDependencies:
      - supports-color
    dev: false

  /@kwsites/promise-deferred/1.1.1:
    resolution: {integrity: sha512-GaHYm+c0O9MjZRu0ongGBRbinu8gVAMd2UZjji6jVmqKtZluZnptXGWhz1E8j8D2HJ3f/yMxKAUC0b+57wncIw==}
    dev: false

  /@lezer/common/0.15.12:
    resolution: {integrity: sha512-edfwCxNLnzq5pBA/yaIhwJ3U3Kz8VAUOTRg0hhxaizaI1N+qxV7EXDv/kLCkLeq2RzSFvxexlaj5Mzfn2kY0Ig==}

  /@lezer/lr/0.15.8:
    resolution: {integrity: sha512-bM6oE6VQZ6hIFxDNKk8bKPa14hqFrV07J/vHGOeiAbJReIaQXmkVb6xQu4MR+JBTLa5arGRyAAjJe1qaQt3Uvg==}
    dependencies:
      '@lezer/common': 0.15.12

  /@mischnic/json-sourcemap/0.1.0:
    resolution: {integrity: sha512-dQb3QnfNqmQNYA4nFSN/uLaByIic58gOXq4Y4XqLOWmOrw73KmJPt/HLyG0wvn1bnR6mBKs/Uwvkh+Hns1T0XA==}
    engines: {node: '>=12.0.0'}
    dependencies:
      '@lezer/common': 0.15.12
      '@lezer/lr': 0.15.8
      json5: 2.2.1

  /@nodelib/fs.scandir/2.1.5:
    resolution: {integrity: sha512-vq24Bq3ym5HEQm2NKCr3yXDwjc7vTsEThRDnkp2DK9p1uqLR+DHurm/NOTo0KG7HYHU7eppKZj3MyqYuMBf62g==}
    engines: {node: '>= 8'}
    dependencies:
      '@nodelib/fs.stat': 2.0.5
      run-parallel: 1.2.0
    dev: true

  /@nodelib/fs.stat/2.0.5:
    resolution: {integrity: sha512-RkhPPp2zrqDAQA/2jNhnztcPAlv64XdhIp7a7454A5ovI7Bukxgt7MX7udwAu3zg1DcpPU0rz3VV1SeaqvY4+A==}
    engines: {node: '>= 8'}
    dev: true

  /@nodelib/fs.walk/1.2.8:
    resolution: {integrity: sha512-oGB+UxlgWcgQkgwo8GcEGwemoTFt3FIO9ababBmaGwXIoBKZ+GTy0pP185beGg7Llih/NSHSV2XAs1lnznocSg==}
    engines: {node: '>= 8'}
    dependencies:
      '@nodelib/fs.scandir': 2.1.5
      fastq: 1.13.0
    dev: true

  /@octokit/app/12.0.5:
    resolution: {integrity: sha512-lM3pIfx2h+UbvsXHFVs1ApJ9Rmp8LO4ciFSr5q/9MdHmhsH6WtwayieUn875xwB77IoR9r8czxxxASu2WCtdeA==}
    dependencies:
      '@octokit/auth-app': 3.6.1
      '@octokit/auth-unauthenticated': 2.1.0
      '@octokit/core': 3.6.0
      '@octokit/oauth-app': 3.6.2
      '@octokit/plugin-paginate-rest': 2.17.0_@octokit+core@3.6.0
      '@octokit/types': 6.34.0
      '@octokit/webhooks': 9.24.0
    transitivePeerDependencies:
      - encoding
    dev: false

  /@octokit/auth-app/3.6.1:
    resolution: {integrity: sha512-6oa6CFphIYI7NxxHrdVOzhG7hkcKyGyYocg7lNDSJVauVOLtylg8hNJzoUyPAYKKK0yUeoZamE/lMs2tG+S+JA==}
    dependencies:
      '@octokit/auth-oauth-app': 4.3.1
      '@octokit/auth-oauth-user': 1.3.0
      '@octokit/request': 5.6.3
      '@octokit/request-error': 2.1.0
      '@octokit/types': 6.34.0
      '@types/lru-cache': 5.1.1
      deprecation: 2.3.1
      lru-cache: 6.0.0
      universal-github-app-jwt: 1.1.0
      universal-user-agent: 6.0.0
    transitivePeerDependencies:
      - encoding
    dev: false

  /@octokit/auth-oauth-app/4.3.1:
    resolution: {integrity: sha512-FXkKcGtTXS2987rp11mSuhMOXDw8Iy/ED9aXs83T29VeMEWjv40q4ytC0voUDxkBC/of1QYOPQUAdI2tv/dwNg==}
    dependencies:
      '@octokit/auth-oauth-device': 3.1.2
      '@octokit/auth-oauth-user': 1.3.0
      '@octokit/request': 5.6.3
      '@octokit/types': 6.34.0
      '@types/btoa-lite': 1.0.0
      btoa-lite: 1.0.0
      universal-user-agent: 6.0.0
    transitivePeerDependencies:
      - encoding
    dev: false

  /@octokit/auth-oauth-device/3.1.2:
    resolution: {integrity: sha512-w7Po4Ck6N2aAn2VQyKLuojruiyKROTBv4qs6IwE5rbwF7HhBXXp4A/NKmkpoFIZkiXQtM+N8QtkSck4ApYWdGg==}
    dependencies:
      '@octokit/oauth-methods': 1.2.6
      '@octokit/request': 5.6.3
      '@octokit/types': 6.34.0
      universal-user-agent: 6.0.0
    transitivePeerDependencies:
      - encoding
    dev: false

  /@octokit/auth-oauth-user/1.3.0:
    resolution: {integrity: sha512-3QC/TAdk7onnxfyZ24BnJRfZv8TRzQK7SEFUS9vLng4Vv6Hv6I64ujdk/CUkREec8lhrwU764SZ/d+yrjjqhaQ==}
    dependencies:
      '@octokit/auth-oauth-device': 3.1.2
      '@octokit/oauth-methods': 1.2.6
      '@octokit/request': 5.6.3
      '@octokit/types': 6.34.0
      btoa-lite: 1.0.0
      universal-user-agent: 6.0.0
    transitivePeerDependencies:
      - encoding
    dev: false

  /@octokit/auth-token/2.5.0:
    resolution: {integrity: sha512-r5FVUJCOLl19AxiuZD2VRZ/ORjp/4IN98Of6YJoJOkY75CIBuYfmiNHGrDwXr+aLGG55igl9QrxX3hbiXlLb+g==}
    dependencies:
      '@octokit/types': 6.34.0
    dev: false

  /@octokit/auth-unauthenticated/2.1.0:
    resolution: {integrity: sha512-+baofLfSL0CAv3CfGQ9rxiZZQEX8VNJMGuuS4PgrMRBUL52Ho5+hQYb63UJQshw7EXYMPDZxbXznc0y33cbPqw==}
    dependencies:
      '@octokit/request-error': 2.1.0
      '@octokit/types': 6.34.0
    dev: false

  /@octokit/core/3.6.0:
    resolution: {integrity: sha512-7RKRKuA4xTjMhY+eG3jthb3hlZCsOwg3rztWh75Xc+ShDWOfDDATWbeZpAHBNRpm4Tv9WgBMOy1zEJYXG6NJ7Q==}
    dependencies:
      '@octokit/auth-token': 2.5.0
      '@octokit/graphql': 4.8.0
      '@octokit/request': 5.6.3
      '@octokit/request-error': 2.1.0
      '@octokit/types': 6.34.0
      before-after-hook: 2.2.2
      universal-user-agent: 6.0.0
    transitivePeerDependencies:
      - encoding
    dev: false

  /@octokit/endpoint/6.0.12:
    resolution: {integrity: sha512-lF3puPwkQWGfkMClXb4k/eUT/nZKQfxinRWJrdZaJO85Dqwo/G0yOC434Jr2ojwafWJMYqFGFa5ms4jJUgujdA==}
    dependencies:
      '@octokit/types': 6.34.0
      is-plain-object: 5.0.0
      universal-user-agent: 6.0.0
    dev: false

  /@octokit/graphql/4.8.0:
    resolution: {integrity: sha512-0gv+qLSBLKF0z8TKaSKTsS39scVKF9dbMxJpj3U0vC7wjNWFuIpL/z76Qe2fiuCbDRcJSavkXsVtMS6/dtQQsg==}
    dependencies:
      '@octokit/request': 5.6.3
      '@octokit/types': 6.34.0
      universal-user-agent: 6.0.0
    transitivePeerDependencies:
      - encoding
    dev: false

  /@octokit/oauth-app/3.6.2:
    resolution: {integrity: sha512-rZTXwttW2I9TRsAkNYX0KrWypIKdkrAKcrt5qF4BNn/QcfZG+aVQWSBQtpXOjw3TBW99Td7W+2KRQjX2lL8aBw==}
    dependencies:
      '@octokit/auth-oauth-app': 4.3.1
      '@octokit/auth-oauth-user': 1.3.0
      '@octokit/auth-unauthenticated': 2.1.0
      '@octokit/core': 3.6.0
      '@octokit/oauth-authorization-url': 4.3.3
      '@octokit/oauth-methods': 1.2.6
      '@types/aws-lambda': 8.10.97
      fromentries: 1.3.2
      universal-user-agent: 6.0.0
    optionalDependencies:
      aws-lambda: 1.0.7
    transitivePeerDependencies:
      - encoding
    dev: false

  /@octokit/oauth-authorization-url/4.3.3:
    resolution: {integrity: sha512-lhP/t0i8EwTmayHG4dqLXgU+uPVys4WD/qUNvC+HfB1S1dyqULm5Yx9uKc1x79aP66U1Cb4OZeW8QU/RA9A4XA==}
    dev: false

  /@octokit/oauth-methods/1.2.6:
    resolution: {integrity: sha512-nImHQoOtKnSNn05uk2o76om1tJWiAo4lOu2xMAHYsNr0fwopP+Dv+2MlGvaMMlFjoqVd3fF3X5ZDTKCsqgmUaQ==}
    dependencies:
      '@octokit/oauth-authorization-url': 4.3.3
      '@octokit/request': 5.6.3
      '@octokit/request-error': 2.1.0
      '@octokit/types': 6.34.0
      btoa-lite: 1.0.0
    transitivePeerDependencies:
      - encoding
    dev: false

  /@octokit/openapi-types/11.2.0:
    resolution: {integrity: sha512-PBsVO+15KSlGmiI8QAzaqvsNlZlrDlyAJYcrXBCvVUxCp7VnXjkwPoFHgjEJXx3WF9BAwkA6nfCUA7i9sODzKA==}
    dev: false

  /@octokit/plugin-paginate-rest/2.17.0_@octokit+core@3.6.0:
    resolution: {integrity: sha512-tzMbrbnam2Mt4AhuyCHvpRkS0oZ5MvwwcQPYGtMv4tUa5kkzG58SVB0fcsLulOZQeRnOgdkZWkRUiyBlh0Bkyw==}
    peerDependencies:
      '@octokit/core': '>=2'
    dependencies:
      '@octokit/core': 3.6.0
      '@octokit/types': 6.34.0
    dev: false

  /@octokit/plugin-rest-endpoint-methods/5.13.0_@octokit+core@3.6.0:
    resolution: {integrity: sha512-uJjMTkN1KaOIgNtUPMtIXDOjx6dGYysdIFhgA52x4xSadQCz3b/zJexvITDVpANnfKPW/+E0xkOvLntqMYpviA==}
    peerDependencies:
      '@octokit/core': '>=3'
    dependencies:
      '@octokit/core': 3.6.0
      '@octokit/types': 6.34.0
      deprecation: 2.3.1
    dev: false

  /@octokit/plugin-retry/3.0.9:
    resolution: {integrity: sha512-r+fArdP5+TG6l1Rv/C9hVoty6tldw6cE2pRHNGmFPdyfrc696R6JjrQ3d7HdVqGwuzfyrcaLAKD7K8TX8aehUQ==}
    dependencies:
      '@octokit/types': 6.34.0
      bottleneck: 2.19.5
    dev: false

  /@octokit/plugin-throttling/3.6.2_@octokit+core@3.6.0:
    resolution: {integrity: sha512-0az5fxgVlhFfFtiKLKVXTpmCG2tK3BG0fYI8SO4pmGlN1kyJktJVQA+6KKaFxtxMIWsuHmSEAkR6zSgtk86g2A==}
    peerDependencies:
      '@octokit/core': ^3.5.0
    dependencies:
      '@octokit/core': 3.6.0
      '@octokit/types': 6.34.0
      bottleneck: 2.19.5
    dev: false

  /@octokit/request-error/2.1.0:
    resolution: {integrity: sha512-1VIvgXxs9WHSjicsRwq8PlR2LR2x6DwsJAaFgzdi0JfJoGSO8mYI/cHJQ+9FbN21aa+DrgNLnwObmyeSC8Rmpg==}
    dependencies:
      '@octokit/types': 6.34.0
      deprecation: 2.3.1
      once: 1.4.0
    dev: false

  /@octokit/request/5.6.3:
    resolution: {integrity: sha512-bFJl0I1KVc9jYTe9tdGGpAMPy32dLBXXo1dS/YwSCTL/2nd9XeHsY616RE3HPXDVk+a+dBuzyz5YdlXwcDTr2A==}
    dependencies:
      '@octokit/endpoint': 6.0.12
      '@octokit/request-error': 2.1.0
      '@octokit/types': 6.34.0
      is-plain-object: 5.0.0
      node-fetch: 2.6.7
      universal-user-agent: 6.0.0
    transitivePeerDependencies:
      - encoding
    dev: false

  /@octokit/types/6.34.0:
    resolution: {integrity: sha512-s1zLBjWhdEI2zwaoSgyOFoKSl109CUcVBCc7biPJ3aAf6LGLU6szDvi31JPU7bxfla2lqfhjbbg/5DdFNxOwHw==}
    dependencies:
      '@octokit/openapi-types': 11.2.0
    dev: false

  /@octokit/webhooks-methods/2.0.0:
    resolution: {integrity: sha512-35cfQ4YWlnZnmZKmIxlGPUPLtbkF8lr/A/1Sk1eC0ddLMwQN06dOuLc+dI3YLQS+T+MoNt3DIQ0NynwgKPilig==}
    dev: false

  /@octokit/webhooks-types/5.6.0:
    resolution: {integrity: sha512-y3MqE6N6Ksg1+YV0sXVpW2WP7Y24h7rUp2hDJuzoqWdKGr7owmRDyHC72INwfCYNzura/vsNPXvc6Xbfp4wGGw==}
    dev: false

  /@octokit/webhooks/9.24.0:
    resolution: {integrity: sha512-s1nqplA+j4sP7Cz40jn/Q2ipkKRKJ7Gi+NzZiSnwNfisYNduLHEwMUJVBEKc5I0r6GMcZZRJOe6PJ2rJXYW66g==}
    dependencies:
      '@octokit/request-error': 2.1.0
      '@octokit/webhooks-methods': 2.0.0
      '@octokit/webhooks-types': 5.6.0
      aggregate-error: 3.1.0
    dev: false

  /@parcel/bundler-default/2.5.0_@parcel+core@2.5.0:
    resolution: {integrity: sha512-7CJzE17SirCXjcRgBcnqWO/5EOA1raq/3OIKtT4cxbjpDQGHZpjpEEZiMNRpEpdNMxDSlsG8mAkXTYGL2VVWRw==}
    engines: {node: '>= 12.0.0', parcel: ^2.5.0}
    dependencies:
      '@parcel/diagnostic': 2.5.0
      '@parcel/hash': 2.5.0
      '@parcel/plugin': 2.5.0_@parcel+core@2.5.0
      '@parcel/utils': 2.5.0
      nullthrows: 1.1.1
    transitivePeerDependencies:
      - '@parcel/core'

  /@parcel/cache/2.5.0_@parcel+core@2.5.0:
    resolution: {integrity: sha512-3kOO3cZQv0FAKhrMHGLdb4Qtzpmy78Q6jPN3u8eCY4yqeDTnyQBZvWNHoyCm5WlmL8y6Q6REYMbETLxSH1ggAQ==}
    engines: {node: '>= 12.0.0'}
    peerDependencies:
      '@parcel/core': ^2.5.0
    dependencies:
      '@parcel/core': 2.5.0
      '@parcel/fs': 2.5.0_@parcel+core@2.5.0
      '@parcel/logger': 2.5.0
      '@parcel/utils': 2.5.0
      lmdb: 2.2.4

  /@parcel/codeframe/2.5.0:
    resolution: {integrity: sha512-qafqL8Vu2kr932cCWESoDEEoAeKVi7/xdzTBuhzEJng1AfmRT0rCbt/P4ao3RjiDyozPSjXsHOqM6GDZcto4eQ==}
    engines: {node: '>= 12.0.0'}
    dependencies:
      chalk: 4.1.2

  /@parcel/compressor-raw/2.5.0_@parcel+core@2.5.0:
    resolution: {integrity: sha512-I5Zs+2f1ue4sTPdfT8BNsLfTZl48sMWLk2Io3elUJjH/SS9kO7ut5ChkuJtt77ZS35m0OF+ZCt3ICTJdnDG8eA==}
    engines: {node: '>= 12.0.0', parcel: ^2.5.0}
    dependencies:
      '@parcel/plugin': 2.5.0_@parcel+core@2.5.0
    transitivePeerDependencies:
      - '@parcel/core'

  /@parcel/config-default/2.5.0_@parcel+core@2.5.0:
    resolution: {integrity: sha512-r30V61958SONvP9I8KV8s44ZOFq0H219VyFjPysraSabHjZ+KMaCTQOuqaDtUMa272sHUQkBcZxKYj5jYPJlZg==}
    peerDependencies:
      '@parcel/core': ^2.5.0
    dependencies:
      '@parcel/bundler-default': 2.5.0_@parcel+core@2.5.0
      '@parcel/compressor-raw': 2.5.0_@parcel+core@2.5.0
      '@parcel/core': 2.5.0
      '@parcel/namer-default': 2.5.0_@parcel+core@2.5.0
      '@parcel/optimizer-css': 2.5.0_@parcel+core@2.5.0
      '@parcel/optimizer-htmlnano': 2.5.0_@parcel+core@2.5.0
      '@parcel/optimizer-image': 2.5.0_@parcel+core@2.5.0
      '@parcel/optimizer-svgo': 2.5.0_@parcel+core@2.5.0
      '@parcel/optimizer-terser': 2.5.0_@parcel+core@2.5.0
      '@parcel/packager-css': 2.5.0_@parcel+core@2.5.0
      '@parcel/packager-html': 2.5.0_@parcel+core@2.5.0
      '@parcel/packager-js': 2.5.0_@parcel+core@2.5.0
      '@parcel/packager-raw': 2.5.0_@parcel+core@2.5.0
      '@parcel/packager-svg': 2.5.0_@parcel+core@2.5.0
      '@parcel/reporter-dev-server': 2.5.0_@parcel+core@2.5.0
      '@parcel/resolver-default': 2.5.0_@parcel+core@2.5.0
      '@parcel/runtime-browser-hmr': 2.5.0_@parcel+core@2.5.0
      '@parcel/runtime-js': 2.5.0_@parcel+core@2.5.0
      '@parcel/runtime-react-refresh': 2.5.0_@parcel+core@2.5.0
      '@parcel/runtime-service-worker': 2.5.0_@parcel+core@2.5.0
      '@parcel/transformer-babel': 2.5.0_@parcel+core@2.5.0
      '@parcel/transformer-css': 2.5.0_@parcel+core@2.5.0
      '@parcel/transformer-html': 2.5.0_@parcel+core@2.5.0
      '@parcel/transformer-image': 2.5.0_@parcel+core@2.5.0
      '@parcel/transformer-js': 2.5.0_@parcel+core@2.5.0
      '@parcel/transformer-json': 2.5.0_@parcel+core@2.5.0
      '@parcel/transformer-postcss': 2.5.0_@parcel+core@2.5.0
      '@parcel/transformer-posthtml': 2.5.0_@parcel+core@2.5.0
      '@parcel/transformer-raw': 2.5.0_@parcel+core@2.5.0
      '@parcel/transformer-react-refresh-wrap': 2.5.0_@parcel+core@2.5.0
      '@parcel/transformer-svg': 2.5.0_@parcel+core@2.5.0
    transitivePeerDependencies:
      - cssnano
      - postcss
      - purgecss
      - relateurl
      - srcset
      - terser
      - uncss

  /@parcel/config-webextension/2.5.0_@parcel+core@2.5.0:
    resolution: {integrity: sha512-q68VTZXeoDjF0zAw6iDSf4vC5vC2leeBctSSy/VXLn/1xiV51UWdU5t4E6zu0EAWVaHoRwo2kPvbr6fsISZnmg==}
    peerDependencies:
      '@parcel/core': ^2.5.0
    dependencies:
      '@parcel/config-default': 2.5.0_@parcel+core@2.5.0
      '@parcel/core': 2.5.0
      '@parcel/packager-webextension': 2.5.0_@parcel+core@2.5.0
      '@parcel/runtime-webextension': 2.5.0_@parcel+core@2.5.0
      '@parcel/transformer-raw': 2.5.0_@parcel+core@2.5.0
      '@parcel/transformer-webextension': 2.5.0_@parcel+core@2.5.0
    transitivePeerDependencies:
      - cssnano
      - postcss
      - purgecss
      - relateurl
      - srcset
      - terser
      - uncss

  /@parcel/core/2.5.0:
    resolution: {integrity: sha512-dygDmPsfAYJKTnUftcbEzjCik7AAaPbFvJW8ETYz8diyjkAG9y6hvCAZIrJE5pNOjFzg32en4v4UWv8Sqlzl9g==}
    engines: {node: '>= 12.0.0'}
    dependencies:
      '@mischnic/json-sourcemap': 0.1.0
      '@parcel/cache': 2.5.0_@parcel+core@2.5.0
      '@parcel/diagnostic': 2.5.0
      '@parcel/events': 2.5.0
      '@parcel/fs': 2.5.0_@parcel+core@2.5.0
      '@parcel/graph': 2.5.0
      '@parcel/hash': 2.5.0
      '@parcel/logger': 2.5.0
      '@parcel/package-manager': 2.5.0_@parcel+core@2.5.0
      '@parcel/plugin': 2.5.0_@parcel+core@2.5.0
      '@parcel/source-map': 2.0.2
      '@parcel/types': 2.5.0_@parcel+core@2.5.0
      '@parcel/utils': 2.5.0
      '@parcel/workers': 2.5.0_@parcel+core@2.5.0
      abortcontroller-polyfill: 1.7.3
      base-x: 3.0.9
      browserslist: 4.20.3
      clone: 2.1.2
      dotenv: 7.0.0
      dotenv-expand: 5.1.0
      json5: 2.2.1
      msgpackr: 1.5.7
      nullthrows: 1.1.1
      semver: 5.7.1

  /@parcel/css-darwin-arm64/1.8.2:
    resolution: {integrity: sha512-p5etxX3kPCuEQcipjqH9yc5j0x5/Yc++uB4MvG/sFbRgL2gI2zUuRo9sIgqA21boOP8lE4bQgz1ovPD/W1hj+Q==}
    engines: {node: '>= 12.0.0'}
    cpu: [arm64]
    os: [darwin]
    requiresBuild: true
    optional: true

  /@parcel/css-darwin-x64/1.8.2:
    resolution: {integrity: sha512-c3xi5DXRZYec5db4KPTxp69eHbomOuasgZNiuPPOi80k7jlOwfzCFQs0h6/KwWvTcJrKEFsLl8BKJU/aX7mETw==}
    engines: {node: '>= 12.0.0'}
    cpu: [x64]
    os: [darwin]
    requiresBuild: true
    optional: true

  /@parcel/css-linux-arm-gnueabihf/1.8.2:
    resolution: {integrity: sha512-+ih3+mMpwbwtOjr/XW5pP0frsV1PMN+Qz7jCAM84h8xX+8UE/1IR0UVi3EPa8wQiIlcVcEwszQ1MV2UHacvo/A==}
    engines: {node: '>= 12.0.0'}
    cpu: [arm]
    os: [linux]
    requiresBuild: true
    optional: true

  /@parcel/css-linux-arm64-gnu/1.8.2:
    resolution: {integrity: sha512-jIoyXbjJ1trUHXtyJhi3hlF1ck6xM4CDyaY5N6eN+3+ovkdw6wxog9IiheYJ1jf9ellYevLvTF5kiYE9MiP04A==}
    engines: {node: '>= 12.0.0'}
    cpu: [arm64]
    os: [linux]
    requiresBuild: true
    optional: true

  /@parcel/css-linux-arm64-musl/1.8.2:
    resolution: {integrity: sha512-QVTc5a+HatoywIei3djKYmp3s5dbI2Q3QaYZf3gqhyjOkeC7bm6j5eeNzFO+wa5xtga5jdHkIuTRrJ/wCojKKw==}
    engines: {node: '>= 12.0.0'}
    cpu: [arm64]
    os: [linux]
    requiresBuild: true
    optional: true

  /@parcel/css-linux-x64-gnu/1.8.2:
    resolution: {integrity: sha512-9r2tSfa6i3ZQ3a6C9XufJWuTv3LB7JYzxzEqsI35SSA8D/DrfAHMaIhqog5wSxKZRWmQxckh2wdT96eIIGHSGA==}
    engines: {node: '>= 12.0.0'}
    cpu: [x64]
    os: [linux]
    requiresBuild: true
    optional: true

  /@parcel/css-linux-x64-musl/1.8.2:
    resolution: {integrity: sha512-5SetLWkxXRQ3NU6QwwbGf9tOmGW2m1cGt07Moybbe4RCXOY6R5wAYUtauZUp7pD/fJlE9mHge4jnNHKpVO9pvw==}
    engines: {node: '>= 12.0.0'}
    cpu: [x64]
    os: [linux]
    requiresBuild: true
    optional: true

  /@parcel/css-win32-x64-msvc/1.8.2:
    resolution: {integrity: sha512-/EdW5Ejlnkvc/AYrAi/FmLNvM6a6eAx+A4Y7oW+8JSMvk6bYa2zmXi7XLU/QOQuH2VQa/3gIIMA+sYjPndvDpw==}
    engines: {node: '>= 12.0.0'}
    cpu: [x64]
    os: [win32]
    requiresBuild: true
    optional: true

  /@parcel/css/1.8.2:
    resolution: {integrity: sha512-3vTyKHy2LnZ3YJEut+UQPVIxsaY/mdGk7cDXtmvH4xR48Pd6rYzChHCMl4Ru2DUkCBpr0KCQRPZTdYcsJhUmIA==}
    engines: {node: '>= 12.0.0'}
    dependencies:
      detect-libc: 1.0.3
    optionalDependencies:
      '@parcel/css-darwin-arm64': 1.8.2
      '@parcel/css-darwin-x64': 1.8.2
      '@parcel/css-linux-arm-gnueabihf': 1.8.2
      '@parcel/css-linux-arm64-gnu': 1.8.2
      '@parcel/css-linux-arm64-musl': 1.8.2
      '@parcel/css-linux-x64-gnu': 1.8.2
      '@parcel/css-linux-x64-musl': 1.8.2
      '@parcel/css-win32-x64-msvc': 1.8.2

  /@parcel/diagnostic/2.5.0:
    resolution: {integrity: sha512-KiMGGRpEV7wl5gjcxBKcgX84a+cG+IEn94gwy5LK3lENR09nuKShqqgKGAmj/17CobJgw1QNP94/H4Md+oxIWg==}
    engines: {node: '>= 12.0.0'}
    dependencies:
      '@mischnic/json-sourcemap': 0.1.0
      nullthrows: 1.1.1

  /@parcel/events/2.5.0:
    resolution: {integrity: sha512-Gc2LPwL1H34Ony5MENbKZg7wvCscZ4x9y7Fu92sfbdWpLo3K13hVtsX3TMIIgYt3B7R7OmO8yR880U2T+JfVkQ==}
    engines: {node: '>= 12.0.0'}

  /@parcel/fs-search/2.5.0:
    resolution: {integrity: sha512-uBONkz9ZCNSOqbPGWJY3MNl+pqBTfvzHH9+4UhzHEHPArvK2oD0+syYPVE60+zGrxybXTESYMCJp4bHvH6Z2hA==}
    engines: {node: '>= 12.0.0'}
    dependencies:
      detect-libc: 1.0.3

  /@parcel/fs/2.5.0_@parcel+core@2.5.0:
    resolution: {integrity: sha512-YYr14BWtx/bJ+hu6PPQQ6G/3omOTWgVqEw+UFI3iQH3P6+e0LRXW/Ja1yAcJeepGcTwIP0opnXZBQOm8PBQ2SA==}
    engines: {node: '>= 12.0.0'}
    peerDependencies:
      '@parcel/core': ^2.5.0
    dependencies:
      '@parcel/core': 2.5.0
      '@parcel/fs-search': 2.5.0
      '@parcel/types': 2.5.0_@parcel+core@2.5.0
      '@parcel/utils': 2.5.0
      '@parcel/watcher': 2.0.5
      '@parcel/workers': 2.5.0_@parcel+core@2.5.0

  /@parcel/graph/2.5.0:
    resolution: {integrity: sha512-qa2VtG08dJyTaWrxYAkMIlkoDRSPoiqLDNxxHKplkcxAjXBUw0/AkWaz82VO5r1G6jfOj+nM30ajH9uygZYwbw==}
    engines: {node: '>= 12.0.0'}
    dependencies:
      '@parcel/utils': 2.5.0
      nullthrows: 1.1.1

  /@parcel/hash/2.5.0:
    resolution: {integrity: sha512-47JL0XpB7UvIW6Ijf8vv+yVMt9dLvB/lRlBHFmAkmovisueVMVbYD7smxVZnCSehD8UH8BcymKbMzyL5dimgoQ==}
    engines: {node: '>= 12.0.0'}
    dependencies:
      detect-libc: 1.0.3
      xxhash-wasm: 0.4.2

  /@parcel/logger/2.5.0:
    resolution: {integrity: sha512-pT1L3ceH6trL1N3I3r2HawPjz/PCubOo/Kazu7IeXsMsKVjj1a6AeieZHzkNZIbhiGPtm/cHbBNLz2zTWDLeOA==}
    engines: {node: '>= 12.0.0'}
    dependencies:
      '@parcel/diagnostic': 2.5.0
      '@parcel/events': 2.5.0

  /@parcel/markdown-ansi/2.5.0:
    resolution: {integrity: sha512-ixkNF3KWIqxMlfxTe9Gb2cp/uNmklQev8VEUxujMVxmUfGyQs4859zdJIQlIinabWYhArhsXATkVf3MzCUN6TQ==}
    engines: {node: '>= 12.0.0'}
    dependencies:
      chalk: 4.1.2

  /@parcel/namer-default/2.5.0_@parcel+core@2.5.0:
    resolution: {integrity: sha512-ahGQqHJzsWE5Qux8zXMAU+lyNBOl+ZpcOFzRGE2DWOsmAlytsHl7DBVCQvzUyNBFg1/HmIj+7D4efv2kjR7rTg==}
    engines: {node: '>= 12.0.0', parcel: ^2.5.0}
    dependencies:
      '@parcel/diagnostic': 2.5.0
      '@parcel/plugin': 2.5.0_@parcel+core@2.5.0
      nullthrows: 1.1.1
    transitivePeerDependencies:
      - '@parcel/core'

  /@parcel/node-resolver-core/2.5.0:
    resolution: {integrity: sha512-XQvpguiIwQcu75cscLDFOVhjsjuPzXbuMaaZ7XxxUEl0PscIgu/GfKYxTfTruN3cRl+CaQH6qBAMfjLaFng6lQ==}
    engines: {node: '>= 12.0.0'}
    dependencies:
      '@parcel/diagnostic': 2.5.0
      '@parcel/utils': 2.5.0
      nullthrows: 1.1.1

  /@parcel/optimizer-css/2.5.0_@parcel+core@2.5.0:
    resolution: {integrity: sha512-J00bLF+4SsnKc+YbYrNuBr44/zz3cg++CoXteXhH27PxP1rScGQx36Rui8WORgil5mlX2VYN79DuqJC7V3Ynbg==}
    engines: {node: '>= 12.0.0', parcel: ^2.5.0}
    dependencies:
      '@parcel/css': 1.8.2
      '@parcel/diagnostic': 2.5.0
      '@parcel/plugin': 2.5.0_@parcel+core@2.5.0
      '@parcel/source-map': 2.0.2
      '@parcel/utils': 2.5.0
      browserslist: 4.20.3
      nullthrows: 1.1.1
    transitivePeerDependencies:
      - '@parcel/core'

  /@parcel/optimizer-htmlnano/2.5.0_@parcel+core@2.5.0:
    resolution: {integrity: sha512-Fr0zPqgxoNaOVdROAjNGDWCts3+wByNQ82Mxhu8Tzc25A2cPjcr1H2sa/TE3hf79c92DxdKf2FaC1ZOgR5YPdg==}
    engines: {node: '>= 12.0.0', parcel: ^2.5.0}
    dependencies:
      '@parcel/plugin': 2.5.0_@parcel+core@2.5.0
      htmlnano: 2.0.2_svgo@2.8.0
      nullthrows: 1.1.1
      posthtml: 0.16.6
      svgo: 2.8.0
    transitivePeerDependencies:
      - '@parcel/core'
      - cssnano
      - postcss
      - purgecss
      - relateurl
      - srcset
      - terser
      - uncss

  /@parcel/optimizer-image/2.5.0_@parcel+core@2.5.0:
    resolution: {integrity: sha512-nbo2pdnAt21WLGjzTpsE8ZEL0xNoP7c3wBj9y70Pysmasg1SrRVCbfE8jTy+lHBQwq2yjC6lV/Usv+9lfA7S/w==}
    engines: {node: '>= 12.0.0', parcel: ^2.5.0}
    dependencies:
      '@parcel/diagnostic': 2.5.0
      '@parcel/plugin': 2.5.0_@parcel+core@2.5.0
      '@parcel/utils': 2.5.0
      '@parcel/workers': 2.5.0_@parcel+core@2.5.0
      detect-libc: 1.0.3
    transitivePeerDependencies:
      - '@parcel/core'

  /@parcel/optimizer-svgo/2.5.0_@parcel+core@2.5.0:
    resolution: {integrity: sha512-pgZqwU0RLc/wr4WcQY/W1GJmddnEANDEpz1mdppUOqBz1EfTQ7zh5NgUA3hV1i05Hbecp3mHSvXJPV0mhNOl5Q==}
    engines: {node: '>= 12.0.0', parcel: ^2.5.0}
    dependencies:
      '@parcel/diagnostic': 2.5.0
      '@parcel/plugin': 2.5.0_@parcel+core@2.5.0
      '@parcel/utils': 2.5.0
      svgo: 2.8.0
    transitivePeerDependencies:
      - '@parcel/core'

  /@parcel/optimizer-terser/2.5.0_@parcel+core@2.5.0:
    resolution: {integrity: sha512-PZ3UHBGfjE49/Jloopsd38Hxg4qzsrdepWP53mCuVP7Aw605Y4QtYuB1ho3VV0oXfKQVq+uI7lVIBsuW4K6vqA==}
    engines: {node: '>= 12.0.0', parcel: ^2.5.0}
    dependencies:
      '@parcel/diagnostic': 2.5.0
      '@parcel/plugin': 2.5.0_@parcel+core@2.5.0
      '@parcel/source-map': 2.0.2
      '@parcel/utils': 2.5.0
      nullthrows: 1.1.1
      terser: 5.13.1
    transitivePeerDependencies:
      - '@parcel/core'

  /@parcel/package-manager/2.5.0_@parcel+core@2.5.0:
    resolution: {integrity: sha512-zTuF55/lITUjw9dUU/X0HiF++589xbPXw/zUiG9T6s8BQThLvrxAhYP89S719pw7cTqDimGkTxnIuK+a0djEkg==}
    engines: {node: '>= 12.0.0'}
    peerDependencies:
      '@parcel/core': ^2.5.0
    dependencies:
      '@parcel/core': 2.5.0
      '@parcel/diagnostic': 2.5.0
      '@parcel/fs': 2.5.0_@parcel+core@2.5.0
      '@parcel/logger': 2.5.0
      '@parcel/types': 2.5.0_@parcel+core@2.5.0
      '@parcel/utils': 2.5.0
      '@parcel/workers': 2.5.0_@parcel+core@2.5.0
      semver: 5.7.1

  /@parcel/packager-css/2.5.0_@parcel+core@2.5.0:
    resolution: {integrity: sha512-c0mGBFdVSPhAxaX3+zN8KEIqOOUhkIPKbZex1pnGYfy03Qe2/Mb4nyt5DAGlw9gjka1UCHIN/wszLmKC8YyUeg==}
    engines: {node: '>= 12.0.0', parcel: ^2.5.0}
    dependencies:
      '@parcel/plugin': 2.5.0_@parcel+core@2.5.0
      '@parcel/source-map': 2.0.2
      '@parcel/utils': 2.5.0
      nullthrows: 1.1.1
    transitivePeerDependencies:
      - '@parcel/core'

  /@parcel/packager-html/2.5.0_@parcel+core@2.5.0:
    resolution: {integrity: sha512-ZFGUPRMWKrm8kQHdkEJ5S22C05qpSymx+o+57EfuNjCrGyj3M59WyGYYXYJ175bFYZ/jp5yy+VxMh6fZefe+Pw==}
    engines: {node: '>= 12.0.0', parcel: ^2.5.0}
    dependencies:
      '@parcel/plugin': 2.5.0_@parcel+core@2.5.0
      '@parcel/types': 2.5.0_@parcel+core@2.5.0
      '@parcel/utils': 2.5.0
      nullthrows: 1.1.1
      posthtml: 0.16.6
    transitivePeerDependencies:
      - '@parcel/core'

  /@parcel/packager-js/2.5.0_@parcel+core@2.5.0:
    resolution: {integrity: sha512-aJAKOTgXdxO3V9O7+2DCVOtne128WwXmUAOVThnMRo7f3zMVSAR7Mxc9pEsuTzPfj8UBXgFBRfdJUSCgsMxiSw==}
    engines: {node: '>= 12.0.0', parcel: ^2.5.0}
    dependencies:
      '@parcel/diagnostic': 2.5.0
      '@parcel/hash': 2.5.0
      '@parcel/plugin': 2.5.0_@parcel+core@2.5.0
      '@parcel/source-map': 2.0.2
      '@parcel/utils': 2.5.0
      globals: 13.14.0
      nullthrows: 1.1.1
    transitivePeerDependencies:
      - '@parcel/core'

  /@parcel/packager-raw/2.5.0_@parcel+core@2.5.0:
    resolution: {integrity: sha512-aHV0oogeiqxhxS1lsttw15EvG3DDWK3FV7+F+7hoaAy+xg89K56NTp6j43Jtw9iyU1/HnZRGBE2hF3C7N73oKw==}
    engines: {node: '>= 12.0.0', parcel: ^2.5.0}
    dependencies:
      '@parcel/plugin': 2.5.0_@parcel+core@2.5.0
    transitivePeerDependencies:
      - '@parcel/core'

  /@parcel/packager-svg/2.5.0_@parcel+core@2.5.0:
    resolution: {integrity: sha512-XSMFn30K/kpjcPpQqt88GmPJsNUSVL3RNeigXkIAcLpfO6Tb2eV4iOt4yVCagaDrRJ19alXut0TxjMm5bm41/g==}
    engines: {node: '>= 12.0.0', parcel: ^2.5.0}
    dependencies:
      '@parcel/plugin': 2.5.0_@parcel+core@2.5.0
      '@parcel/types': 2.5.0_@parcel+core@2.5.0
      '@parcel/utils': 2.5.0
      posthtml: 0.16.6
    transitivePeerDependencies:
      - '@parcel/core'

  /@parcel/packager-webextension/2.5.0_@parcel+core@2.5.0:
    resolution: {integrity: sha512-70ofhs83a/iZ3bq1T4qQiVoZEbR4aQmc/svAinNEJ5GHdur9/rCTDM6pPG8xwrQx6I2b8y8knRe3uC1B6BH6nQ==}
    engines: {node: '>=12.0.0', parcel: ^2.5.0}
    dependencies:
      '@parcel/plugin': 2.5.0_@parcel+core@2.5.0
      '@parcel/utils': 2.5.0
      nullthrows: 1.1.1
    transitivePeerDependencies:
      - '@parcel/core'

  /@parcel/plugin/2.5.0_@parcel+core@2.5.0:
    resolution: {integrity: sha512-obtb6/Gql6YFQ86bdv75A2Noabx8679reFZeyfKKf0L7Lppx4DFQetXwM9XVy7Gx6hJ1Ekm3UMuuIyVJk33YHQ==}
    engines: {node: '>= 12.0.0'}
    dependencies:
      '@parcel/types': 2.5.0_@parcel+core@2.5.0
    transitivePeerDependencies:
      - '@parcel/core'

  /@parcel/reporter-cli/2.5.0_@parcel+core@2.5.0:
    resolution: {integrity: sha512-miJt2YbRJBmYSVeoUWUj8YL85Pwj1CmGQB0/btqhulGLH/Fvkbv6T4sJ4gl4l5xIt9mJQsZ70pOWwa8BId3rWw==}
    engines: {node: '>= 12.0.0', parcel: ^2.5.0}
    dependencies:
      '@parcel/plugin': 2.5.0_@parcel+core@2.5.0
      '@parcel/types': 2.5.0_@parcel+core@2.5.0
      '@parcel/utils': 2.5.0
      chalk: 4.1.2
      term-size: 2.2.1
    transitivePeerDependencies:
      - '@parcel/core'
    dev: true

  /@parcel/reporter-dev-server/2.5.0_@parcel+core@2.5.0:
    resolution: {integrity: sha512-wvxAiW42AxJ3B8jtvowJcP4/cTV8zY48SfKg61YKYu1yUO+TtyJIjHQzDW2XuT34cIGFY97Gr0i+AVu44RyUuQ==}
    engines: {node: '>= 12.0.0', parcel: ^2.5.0}
    dependencies:
      '@parcel/plugin': 2.5.0_@parcel+core@2.5.0
      '@parcel/utils': 2.5.0
    transitivePeerDependencies:
      - '@parcel/core'

  /@parcel/resolver-default/2.5.0_@parcel+core@2.5.0:
    resolution: {integrity: sha512-39PkZpVr/+iYS11u+lA84vIsKm/yisltTVmUjlYsDnExiuV1c8OSbSdYZ3JMx+7CYPE0bWbosX2AGilIwIMWpQ==}
    engines: {node: '>= 12.0.0', parcel: ^2.5.0}
    dependencies:
      '@parcel/node-resolver-core': 2.5.0
      '@parcel/plugin': 2.5.0_@parcel+core@2.5.0
    transitivePeerDependencies:
      - '@parcel/core'

  /@parcel/runtime-browser-hmr/2.5.0_@parcel+core@2.5.0:
    resolution: {integrity: sha512-oPAo8Zf06gXCpt41nyvK7kv2HH1RrHAGgOqttyjStwAFlm5MZKs7BgtJzO58LfJN8g3sMY0cNdG17fB/4f8q6Q==}
    engines: {node: '>= 12.0.0', parcel: ^2.5.0}
    dependencies:
      '@parcel/plugin': 2.5.0_@parcel+core@2.5.0
      '@parcel/utils': 2.5.0
    transitivePeerDependencies:
      - '@parcel/core'

  /@parcel/runtime-js/2.5.0_@parcel+core@2.5.0:
    resolution: {integrity: sha512-gPC2PbNAiooULP71wF5twe4raekuXsR1Hw/ahITDoqsZdXHzG3CkoCjYL3CkmBGiKQgMMocCyN1E2oBzAH8Kyw==}
    engines: {node: '>= 12.0.0', parcel: ^2.5.0}
    dependencies:
      '@parcel/plugin': 2.5.0_@parcel+core@2.5.0
      '@parcel/utils': 2.5.0
      nullthrows: 1.1.1
    transitivePeerDependencies:
      - '@parcel/core'

  /@parcel/runtime-react-refresh/2.5.0_@parcel+core@2.5.0:
    resolution: {integrity: sha512-+8RuDKFdFYIQTrXG4MRhG9XqkkYEHn0zxKyOJ/IkDDfSEhY0na+EyhrneFUwIvDX63gLPkxceXAg0gwBqXPK/Q==}
    engines: {node: '>= 12.0.0', parcel: ^2.5.0}
    dependencies:
      '@parcel/plugin': 2.5.0_@parcel+core@2.5.0
      '@parcel/utils': 2.5.0
      react-refresh: 0.9.0
    transitivePeerDependencies:
      - '@parcel/core'

  /@parcel/runtime-service-worker/2.5.0_@parcel+core@2.5.0:
    resolution: {integrity: sha512-STuDlU0fPXeWpAmbayY7o04F0eHy6FTOFeT5KQ0PTxtdEa3Ey8QInP/NVE52Yv0aVQtesWukGrNEFCERlkbFRw==}
    engines: {node: '>= 12.0.0', parcel: ^2.5.0}
    dependencies:
      '@parcel/plugin': 2.5.0_@parcel+core@2.5.0
      '@parcel/utils': 2.5.0
      nullthrows: 1.1.1
    transitivePeerDependencies:
      - '@parcel/core'

  /@parcel/runtime-webextension/2.5.0_@parcel+core@2.5.0:
    resolution: {integrity: sha512-WaLxOccP+Q8YQnhaFt4T1iFQkUHvNfi3phrDikURsWXusfq/l7+Cmb4JSmGX4Hcm51827zO4YAf7k3geuKvKrA==}
    engines: {node: '>= 12.0.0', parcel: ^2.5.0}
    dependencies:
      '@parcel/plugin': 2.5.0_@parcel+core@2.5.0
      '@parcel/utils': 2.5.0
      nullthrows: 1.1.1
    transitivePeerDependencies:
      - '@parcel/core'

  /@parcel/source-map/2.0.2:
    resolution: {integrity: sha512-NnUrPYLpYB6qyx2v6bcRPn/gVigmGG6M6xL8wIg/i0dP1GLkuY1nf+Hqdf63FzPTqqT7K3k6eE5yHPQVMO5jcA==}
    engines: {node: ^12.18.3 || >=14}
    dependencies:
      detect-libc: 1.0.3

  /@parcel/transformer-babel/2.5.0_@parcel+core@2.5.0:
    resolution: {integrity: sha512-EFb866C9jCoBHIcebWF7goAcYj1wkObx0GDxshlazFtvym1RM27xSWWjRYyqb5+HNOxB3voaNvQOVjcD+DXjCA==}
    engines: {node: '>= 12.0.0', parcel: ^2.5.0}
    dependencies:
      '@parcel/diagnostic': 2.5.0
      '@parcel/plugin': 2.5.0_@parcel+core@2.5.0
      '@parcel/source-map': 2.0.2
      '@parcel/utils': 2.5.0
      browserslist: 4.20.3
      json5: 2.2.1
      nullthrows: 1.1.1
      semver: 5.7.1
    transitivePeerDependencies:
      - '@parcel/core'

  /@parcel/transformer-css/2.5.0_@parcel+core@2.5.0:
    resolution: {integrity: sha512-p8FOvKWWSbS6H8PbD9a0KZqyaKNpSD2BUTzSRYnNj3TBUv7/ZXaP6Om295XTQ/MPht1o7XTQzvfpF/7yEhr02Q==}
    engines: {node: '>= 12.0.0', parcel: ^2.5.0}
    dependencies:
      '@parcel/css': 1.8.2
      '@parcel/diagnostic': 2.5.0
      '@parcel/plugin': 2.5.0_@parcel+core@2.5.0
      '@parcel/source-map': 2.0.2
      '@parcel/utils': 2.5.0
      browserslist: 4.20.3
      nullthrows: 1.1.1
    transitivePeerDependencies:
      - '@parcel/core'

  /@parcel/transformer-html/2.5.0_@parcel+core@2.5.0:
    resolution: {integrity: sha512-iEjNyAF0wQmY3DMw7FS+UzoOMng76UsSngh+WWA1E5lv5XyqrP8Mk2QLTJp1nWetUhSLhZr58LGmPYBTB4l9ZQ==}
    engines: {node: '>= 12.0.0', parcel: ^2.5.0}
    dependencies:
      '@parcel/diagnostic': 2.5.0
      '@parcel/hash': 2.5.0
      '@parcel/plugin': 2.5.0_@parcel+core@2.5.0
      nullthrows: 1.1.1
      posthtml: 0.16.6
      posthtml-parser: 0.10.2
      posthtml-render: 3.0.0
      semver: 5.7.1
    transitivePeerDependencies:
      - '@parcel/core'

  /@parcel/transformer-image/2.5.0_@parcel+core@2.5.0:
    resolution: {integrity: sha512-vVEXTHZl8m/9yopgK0dWHLOQX2zOnghq6pZnWdWVG6fsvXZln7kP1YN5iwWDoADQYkiKzP+Ymn6UwP9pZpHFzA==}
    engines: {node: '>= 12.0.0', parcel: ^2.5.0}
    peerDependencies:
      '@parcel/core': ^2.5.0
    dependencies:
      '@parcel/core': 2.5.0
      '@parcel/plugin': 2.5.0_@parcel+core@2.5.0
      '@parcel/workers': 2.5.0_@parcel+core@2.5.0
      nullthrows: 1.1.1

  /@parcel/transformer-js/2.5.0_@parcel+core@2.5.0:
    resolution: {integrity: sha512-Cp8Ic+Au3OcskCRZszmo47z3bqcZ7rfPv2xZYXpXY2TzEc3IV0bKje57bZektoY8LW9LkYM9iBO/WhkVoT6LIg==}
    engines: {node: '>= 12.0.0', parcel: ^2.5.0}
    peerDependencies:
      '@parcel/core': ^2.5.0
    dependencies:
      '@parcel/core': 2.5.0
      '@parcel/diagnostic': 2.5.0
      '@parcel/plugin': 2.5.0_@parcel+core@2.5.0
      '@parcel/source-map': 2.0.2
      '@parcel/utils': 2.5.0
      '@parcel/workers': 2.5.0_@parcel+core@2.5.0
      '@swc/helpers': 0.3.13
      browserslist: 4.20.3
      detect-libc: 1.0.3
      nullthrows: 1.1.1
      regenerator-runtime: 0.13.9
      semver: 5.7.1

  /@parcel/transformer-json/2.5.0_@parcel+core@2.5.0:
    resolution: {integrity: sha512-661sByA7TkR6Lmxt+hqV4h2SAt+7lgc58DzmUYArpEl1fQnMuQuaB0kQeHzi6fDD2+2G6o7EC+DuwBZKa479TA==}
    engines: {node: '>= 12.0.0', parcel: ^2.5.0}
    dependencies:
      '@parcel/plugin': 2.5.0_@parcel+core@2.5.0
      json5: 2.2.1
    transitivePeerDependencies:
      - '@parcel/core'

  /@parcel/transformer-postcss/2.5.0_@parcel+core@2.5.0:
    resolution: {integrity: sha512-IPNlWElekdQHMTBqhdwJNBCQomuYyo7xgNBdnTrt9VJ+R5ihy6n7ZJSWIAJXAH9VZxETTtunfrzRtgkmtjTeZQ==}
    engines: {node: '>= 12.0.0', parcel: ^2.5.0}
    dependencies:
      '@parcel/diagnostic': 2.5.0
      '@parcel/hash': 2.5.0
      '@parcel/plugin': 2.5.0_@parcel+core@2.5.0
      '@parcel/utils': 2.5.0
      clone: 2.1.2
      nullthrows: 1.1.1
      postcss-value-parser: 4.2.0
      semver: 5.7.1
    transitivePeerDependencies:
      - '@parcel/core'

  /@parcel/transformer-posthtml/2.5.0_@parcel+core@2.5.0:
    resolution: {integrity: sha512-AZxg1XD8OXOS4bEGEmBBR+X9T9qoFdVsbVUg498zzejYSka1ZQHF7TgLI/+pUnE+ZVYNIp7/G0xXqsRVKMKmdQ==}
    engines: {node: '>= 12.0.0', parcel: ^2.5.0}
    dependencies:
      '@parcel/plugin': 2.5.0_@parcel+core@2.5.0
      '@parcel/utils': 2.5.0
      nullthrows: 1.1.1
      posthtml: 0.16.6
      posthtml-parser: 0.10.2
      posthtml-render: 3.0.0
      semver: 5.7.1
    transitivePeerDependencies:
      - '@parcel/core'

  /@parcel/transformer-raw/2.5.0_@parcel+core@2.5.0:
    resolution: {integrity: sha512-I3zjE1u9+Wj90Qqs1V2FTm6iC6SAyOVUthwVZkZey+qbQG/ok682Ez2XjLu7MyQCo9BJNwF/nfOa1hHr3MaJEQ==}
    engines: {node: '>= 12.0.0', parcel: ^2.5.0}
    dependencies:
      '@parcel/plugin': 2.5.0_@parcel+core@2.5.0
    transitivePeerDependencies:
      - '@parcel/core'

  /@parcel/transformer-react-refresh-wrap/2.5.0_@parcel+core@2.5.0:
    resolution: {integrity: sha512-VPqVBxhTN4OQwcjsdyxrv+smjAm4s6dbSWAplgPwdOITMv+a0tjhhJU37WnRC+xxTrbEqRcOt96JvGOkPb8i7g==}
    engines: {node: '>= 12.0.0', parcel: ^2.5.0}
    dependencies:
      '@parcel/plugin': 2.5.0_@parcel+core@2.5.0
      '@parcel/utils': 2.5.0
      react-refresh: 0.9.0
    transitivePeerDependencies:
      - '@parcel/core'

  /@parcel/transformer-svg/2.5.0_@parcel+core@2.5.0:
    resolution: {integrity: sha512-zCGJcrCpICFe0Q/dgjQZfW7sYFkbJEC7NGT4zEJnMo8Cm/kq8Qh6+2ApX6c+vv5Q0WZn5Ic+N0OvxIMkvgdC/w==}
    engines: {node: '>= 12.0.0', parcel: ^2.5.0}
    dependencies:
      '@parcel/diagnostic': 2.5.0
      '@parcel/hash': 2.5.0
      '@parcel/plugin': 2.5.0_@parcel+core@2.5.0
      nullthrows: 1.1.1
      posthtml: 0.16.6
      posthtml-parser: 0.10.2
      posthtml-render: 3.0.0
      semver: 5.7.1
    transitivePeerDependencies:
      - '@parcel/core'

  /@parcel/transformer-webextension/2.5.0_@parcel+core@2.5.0:
    resolution: {integrity: sha512-rS469xp7iigGDd69JTO+NECyv0sMXwoTmkiGNgtfn3ffSrMu/pqa4koGkYV0uflaa61BRpBXjWI2LhRrZ/IwGA==}
    engines: {parcel: ^2.5.0}
    dependencies:
      '@mischnic/json-sourcemap': 0.1.0
      '@parcel/diagnostic': 2.5.0
      '@parcel/plugin': 2.5.0_@parcel+core@2.5.0
      '@parcel/utils': 2.5.0
      content-security-policy-parser: 0.3.0
    transitivePeerDependencies:
      - '@parcel/core'

  /@parcel/types/2.5.0:
    resolution: {integrity: sha512-bA0fhG6aXSGYEVo5Dt96x6lseUQHeVZVzgmiRdZsvb614Gvx22ItfaKhPmAVbM9vzbObZDHl9l9G2Ovw8Xve4g==}
    dependencies:
      '@parcel/cache': 2.5.0_@parcel+core@2.5.0
      '@parcel/diagnostic': 2.5.0
      '@parcel/fs': 2.5.0_@parcel+core@2.5.0
      '@parcel/package-manager': 2.5.0_@parcel+core@2.5.0
      '@parcel/source-map': 2.0.2
      '@parcel/workers': 2.5.0_@parcel+core@2.5.0
      utility-types: 3.10.0

  /@parcel/types/2.5.0_@parcel+core@2.5.0:
    resolution: {integrity: sha512-bA0fhG6aXSGYEVo5Dt96x6lseUQHeVZVzgmiRdZsvb614Gvx22ItfaKhPmAVbM9vzbObZDHl9l9G2Ovw8Xve4g==}
    dependencies:
      '@parcel/cache': 2.5.0_@parcel+core@2.5.0
      '@parcel/diagnostic': 2.5.0
      '@parcel/fs': 2.5.0_@parcel+core@2.5.0
      '@parcel/package-manager': 2.5.0_@parcel+core@2.5.0
      '@parcel/source-map': 2.0.2
      '@parcel/workers': 2.5.0_@parcel+core@2.5.0
      utility-types: 3.10.0
    transitivePeerDependencies:
      - '@parcel/core'

  /@parcel/utils/2.5.0:
    resolution: {integrity: sha512-kaLGXtQuOOH55KZqXdYDvczhh3mk2eeTVqrrXuuihGjbLKYFlUW2tFDm+5r2s9nCPwTQxOO43ZEOCKSnia+e4w==}
    engines: {node: '>= 12.0.0'}
    dependencies:
      '@parcel/codeframe': 2.5.0
      '@parcel/diagnostic': 2.5.0
      '@parcel/hash': 2.5.0
      '@parcel/logger': 2.5.0
      '@parcel/markdown-ansi': 2.5.0
      '@parcel/source-map': 2.0.2
      chalk: 4.1.2

  /@parcel/watcher/2.0.5:
    resolution: {integrity: sha512-x0hUbjv891omnkcHD7ZOhiyyUqUUR6MNjq89JhEI3BxppeKWAm6NPQsqqRrAkCJBogdT/o/My21sXtTI9rJIsw==}
    engines: {node: '>= 10.0.0'}
    requiresBuild: true
    dependencies:
      node-addon-api: 3.2.1
      node-gyp-build: 4.4.0

  /@parcel/workers/2.5.0_@parcel+core@2.5.0:
    resolution: {integrity: sha512-/Ow5OKJWs+9OzV3Jy4J++VnbNx0j3ls/M1CGVBLiBWyCada9DMtquYoBQ4Sk6Uam50BKkIFYetGOeXPNQyyMjg==}
    engines: {node: '>= 12.0.0'}
    peerDependencies:
      '@parcel/core': ^2.5.0
    dependencies:
      '@parcel/core': 2.5.0
      '@parcel/diagnostic': 2.5.0
      '@parcel/logger': 2.5.0
      '@parcel/types': 2.5.0
      '@parcel/utils': 2.5.0
      chrome-trace-event: 1.0.3
      nullthrows: 1.1.1

  /@playwright/test/1.21.1:
    resolution: {integrity: sha512-XkkTXl5gvEm4fciqeHvY5IuSS/OfQef0MO6RpBNmtm6EuYSdtUvP/sDVuWRKsDqyVdB3WSA0az7iSw79f2//JQ==}
    engines: {node: '>=12'}
    hasBin: true
    dependencies:
      '@babel/code-frame': 7.16.7
      '@babel/core': 7.16.12
      '@babel/helper-plugin-utils': 7.16.7
      '@babel/plugin-proposal-class-properties': 7.16.7_@babel+core@7.16.12
      '@babel/plugin-proposal-dynamic-import': 7.16.7_@babel+core@7.16.12
      '@babel/plugin-proposal-export-namespace-from': 7.16.7_@babel+core@7.16.12
      '@babel/plugin-proposal-logical-assignment-operators': 7.16.7_@babel+core@7.16.12
      '@babel/plugin-proposal-nullish-coalescing-operator': 7.16.7_@babel+core@7.16.12
      '@babel/plugin-proposal-numeric-separator': 7.16.7_@babel+core@7.16.12
      '@babel/plugin-proposal-optional-chaining': 7.16.7_@babel+core@7.16.12
      '@babel/plugin-proposal-private-methods': 7.16.11_@babel+core@7.16.12
      '@babel/plugin-proposal-private-property-in-object': 7.16.7_@babel+core@7.16.12
      '@babel/plugin-syntax-async-generators': 7.8.4_@babel+core@7.16.12
      '@babel/plugin-syntax-json-strings': 7.8.3_@babel+core@7.16.12
      '@babel/plugin-syntax-object-rest-spread': 7.8.3_@babel+core@7.16.12
      '@babel/plugin-syntax-optional-catch-binding': 7.8.3_@babel+core@7.16.12
      '@babel/plugin-transform-modules-commonjs': 7.16.8_@babel+core@7.16.12
      '@babel/preset-typescript': 7.16.7_@babel+core@7.16.12
      colors: 1.4.0
      commander: 8.3.0
      debug: 4.3.3
      expect: 27.2.5
      jest-matcher-utils: 27.2.5
      json5: 2.2.1
      mime: 3.0.0
      minimatch: 3.0.4
      ms: 2.1.3
      open: 8.4.0
      pirates: 4.0.4
      playwright-core: 1.21.1
      rimraf: 3.0.2
      source-map-support: 0.4.18
      stack-utils: 2.0.5
      yazl: 2.5.1
    transitivePeerDependencies:
      - bufferutil
      - supports-color
      - utf-8-validate

  /@sinclair/typebox/0.23.5:
    resolution: {integrity: sha512-AFBVi/iT4g20DHoujvMH1aEDn8fGJh4xsRGCP6d8RpLPMqsNPvW01Jcn0QysXTsg++/xj25NmJsGyH9xug/wKg==}
    dev: true

  /@sindresorhus/is/4.6.0:
    resolution: {integrity: sha512-t09vSN3MdfsyCHoFcTRCH/iUtG7OJ0CsjzB8cjAmKc/va/kIgeDI/TxsigdncE/4be734m0cvIYwNaV4i2XqAw==}
    engines: {node: '>=10'}

  /@sinonjs/commons/1.8.3:
    resolution: {integrity: sha512-xkNcLAn/wZaX14RPlwizcKicDk9G3F8m2nU3L7Ukm5zBgTwiT0wsoFAHx9Jq56fJA1z/7uKGtCRu16sOUCLIHQ==}
    dependencies:
      type-detect: 4.0.8
    dev: true

  /@sinonjs/fake-timers/9.1.2:
    resolution: {integrity: sha512-BPS4ynJW/o92PUR4wgriz2Ud5gpST5vz6GQfMixEDK0Z8ZCUv2M7SkBLykH56T++Xs+8ln9zTGbOvNGIe02/jw==}
    dependencies:
      '@sinonjs/commons': 1.8.3
    dev: true

  /@swc/helpers/0.3.13:
    resolution: {integrity: sha512-A1wswJhnqaLRn8uYVQ8YiNTtY5i/JIPmV08EXXjjTresIkUVUEUaFv/wXVhGXfRNYMvHPkuoMR1Nb6NgpxGjNg==}
    dependencies:
      tslib: 2.4.0

  /@swiftcarrot/color-fns/3.2.0:
    resolution: {integrity: sha512-6SCpc4LwmGGqWHpBY9WaBzJwPF4nfgvFfejOX7Ub0kTehJysFkLUAvGID8zEx39n0pGlfr9pTiQE/7/buC7X5w==}
    dependencies:
      '@babel/runtime': 7.17.9

  /@szmarczak/http-timer/5.0.1:
    resolution: {integrity: sha512-+PmQX0PiAYPMeVYe237LJAYvOMYW1j2rH5YROyS3b4CTVJum34HfRvKvAzozHAQG0TnHNdUfY9nCeUyRAs//cw==}
    engines: {node: '>=14.16'}
    dependencies:
      defer-to-connect: 2.0.1

  /@testing-library/dom/8.13.0:
    resolution: {integrity: sha512-9VHgfIatKNXQNaZTtLnalIy0jNZzY35a4S3oi08YAt9Hv1VsfZ/DfA45lM8D/UhtHBGJ4/lGwp0PZkVndRkoOQ==}
    engines: {node: '>=12'}
    dependencies:
      '@babel/code-frame': 7.16.7
      '@babel/runtime': 7.17.9
      '@types/aria-query': 4.2.2
      aria-query: 5.0.0
      chalk: 4.1.2
      dom-accessibility-api: 0.5.14
      lz-string: 1.4.4
      pretty-format: 27.5.1
    dev: true

  /@testing-library/react/13.2.0_react-dom@18.1.0+react@18.1.0:
    resolution: {integrity: sha512-Bprbz/SZVONCJy5f7hcihNCv313IJXdYiv0nSJklIs1SQCIHHNlnGNkosSXnGZTmesyGIcBGNppYhXcc11pb7g==}
    engines: {node: '>=12'}
    peerDependencies:
      react: ^18.0.0
      react-dom: ^18.0.0
    dependencies:
      '@babel/runtime': 7.17.9
      '@testing-library/dom': 8.13.0
      '@types/react-dom': 18.0.4
      react: 18.1.0
      react-dom: 18.1.0_react@18.1.0
    dev: true

  /@tootallnate/once/2.0.0:
    resolution: {integrity: sha512-XCuKFP5PS55gnMVu3dty8KPatLqUoy/ZYzDzAGCQ8JNFCkLXzmI7vNHCR+XpbZaMWQK/vQubr7PkYq8g470J/A==}
    engines: {node: '>= 10'}
    dev: true

  /@trivago/prettier-plugin-sort-imports/3.2.0_prettier@2.6.2:
    resolution: {integrity: sha512-DnwLe+z8t/dZX5xBbYZV1+C5STkyK/P6SSq3Nk6NXlJZsgvDZX2eN4ND7bMFgGV/NL/YChWzcNf6ziGba1ktQQ==}
    peerDependencies:
      prettier: 2.x
    dependencies:
      '@babel/core': 7.13.10
      '@babel/generator': 7.13.9
      '@babel/parser': 7.14.6
      '@babel/traverse': 7.13.0
      '@babel/types': 7.13.0
      javascript-natural-sort: 0.7.1
      lodash: 4.17.21
      prettier: 2.6.2
    transitivePeerDependencies:
      - supports-color
    dev: true

  /@trysound/sax/0.2.0:
    resolution: {integrity: sha512-L7z9BgrNEcYyUYtF+HaEfiS5ebkh9jXqbszz7pC0hRBPaatV0XjSD3+eHrpqFemQfgwiFF0QPIarnIihIDn7OA==}
    engines: {node: '>=10.13.0'}

  /@types/aria-query/4.2.2:
    resolution: {integrity: sha512-HnYpAE1Y6kRyKM/XkEuiRQhTHvkzMBurTHnpFLYLBGPIylZNPs9jJcuOOYWxPLJCSEtmZT0Y8rHDokKN7rRTig==}
    dev: true

  /@types/aws-lambda/8.10.97:
    resolution: {integrity: sha512-BZk3qO4R2KN8Ts3eR6CW1n8LI46UOgv1KoDZjo8J9vOQvDeX/rsrv1H0BpEAMcSqZ1mLwTEyAMtlua5tlSn0kw==}
    dev: false

  /@types/babel__core/7.1.19:
    resolution: {integrity: sha512-WEOTgRsbYkvA/KCsDwVEGkd7WAr1e3g31VHQ8zy5gul/V1qKullU/BU5I68X5v7V3GnB9eotmom4v5a5gjxorw==}
    dependencies:
      '@babel/parser': 7.17.10
      '@babel/types': 7.17.10
      '@types/babel__generator': 7.6.4
      '@types/babel__template': 7.4.1
      '@types/babel__traverse': 7.17.1
    dev: true

  /@types/babel__generator/7.6.4:
    resolution: {integrity: sha512-tFkciB9j2K755yrTALxD44McOrk+gfpIpvC3sxHjRawj6PfnQxrse4Clq5y/Rq+G3mrBurMax/lG8Qn2t9mSsg==}
    dependencies:
      '@babel/types': 7.17.10
    dev: true

  /@types/babel__template/7.4.1:
    resolution: {integrity: sha512-azBFKemX6kMg5Io+/rdGT0dkGreboUVR0Cdm3fz9QJWpaQGJRQXl7C+6hOTCZcMll7KFyEQpgbYI2lHdsS4U7g==}
    dependencies:
      '@babel/parser': 7.17.10
      '@babel/types': 7.17.10
    dev: true

  /@types/babel__traverse/7.17.1:
    resolution: {integrity: sha512-kVzjari1s2YVi77D3w1yuvohV2idweYXMCDzqBiVNN63TcDWrIlTVOYpqVrvbbyOE/IyzBoTKF0fdnLPEORFxA==}
    dependencies:
      '@babel/types': 7.17.10
    dev: true

  /@types/btoa-lite/1.0.0:
    resolution: {integrity: sha512-wJsiX1tosQ+J5+bY5LrSahHxr2wT+uME5UDwdN1kg4frt40euqA+wzECkmq4t5QbveHiJepfdThgQrPw6KiSlg==}
    dev: false

  /@types/cacheable-request/6.0.2:
    resolution: {integrity: sha512-B3xVo+dlKM6nnKTcmm5ZtY/OL8bOAOd2Olee9M1zft65ox50OzjEHW91sDiU9j6cvW8Ejg1/Qkf4xd2kugApUA==}
    dependencies:
      '@types/http-cache-semantics': 4.0.1
      '@types/keyv': 3.1.4
      '@types/node': 17.0.34
      '@types/responselike': 1.0.0

  /@types/chrome/0.0.186:
    resolution: {integrity: sha512-Ykpf95dbv0resO/PcRF/9vKETOKma5D2sSUKo8mSL1vz03IgVhyHuCrlzbDYMLrXIl9CcyGnYTMG2Zg0WAk62w==}
    dependencies:
      '@types/filesystem': 0.0.32
      '@types/har-format': 1.2.8
    dev: true

  /@types/command-line-usage/5.0.2:
    resolution: {integrity: sha512-n7RlEEJ+4x4TS7ZQddTmNSxP+zziEG0TNsMfiRIxcIVXt71ENJ9ojeXmGO3wPoTdn7pJcU2xc3CJYMktNT6DPg==}
    dev: true

  /@types/cross-spawn/6.0.2:
    resolution: {integrity: sha512-KuwNhp3eza+Rhu8IFI5HUXRP0LIhqH5cAjubUvGXXthh4YYBuP2ntwEX+Cz8GJoZUHlKo247wPWOfA9LYEq4cw==}
    dependencies:
      '@types/node': 17.0.34
    dev: true

  /@types/filesystem/0.0.32:
    resolution: {integrity: sha512-Yuf4jR5YYMR2DVgwuCiP11s0xuVRyPKmz8vo6HBY3CGdeMj8af93CFZX+T82+VD1+UqHOxTq31lO7MI7lepBtQ==}
    dependencies:
      '@types/filewriter': 0.0.29
    dev: true

  /@types/filewriter/0.0.29:
    resolution: {integrity: sha512-BsPXH/irW0ht0Ji6iw/jJaK8Lj3FJemon2gvEqHKpCdDCeemHa+rI3WBGq5z7cDMZgoLjY40oninGxqk+8NzNQ==}
    dev: true

  /@types/fs-extra/9.0.13:
    resolution: {integrity: sha512-nEnwB++1u5lVDM2UI4c1+5R+FYaKfaAzS4OococimjVm3nQw3TuzH5UNsocrcTBbhnerblyHj4A49qXbIiZdpA==}
    dependencies:
      '@types/node': 17.0.34
    dev: true

  /@types/graceful-fs/4.1.5:
    resolution: {integrity: sha512-anKkLmZZ+xm4p8JWBf4hElkM4XR+EZeA2M9BAkkTldmcyDY4mbdIJnRghDJH3Ov5ooY7/UAoENtmdMSkaAd7Cw==}
    dependencies:
      '@types/node': 17.0.34
    dev: true

  /@types/har-format/1.2.8:
    resolution: {integrity: sha512-OP6L9VuZNdskgNN3zFQQ54ceYD8OLq5IbqO4VK91ORLfOm7WdT/CiT/pHEBSQEqCInJ2y3O6iCm/zGtPElpgJQ==}
    dev: true

  /@types/http-cache-semantics/4.0.1:
    resolution: {integrity: sha512-SZs7ekbP8CN0txVG2xVRH6EgKmEm31BOxA07vkFaETzZz1xh+cbt8BcI0slpymvwhx5dlFnQG2rTlPVQn+iRPQ==}

  /@types/istanbul-lib-coverage/2.0.4:
    resolution: {integrity: sha512-z/QT1XN4K4KYuslS23k62yDIDLwLFkzxOuMplDtObz0+y7VqJCaO2o+SPwHCvLFZh7xazvvoor2tA/hPz9ee7g==}

  /@types/istanbul-lib-report/3.0.0:
    resolution: {integrity: sha512-plGgXAPfVKFoYfa9NpYDAkseG+g6Jr294RqeqcqDixSbU34MZVJRi/P+7Y8GDpzkEwLaGZZOpKIEmeVZNtKsrg==}
    dependencies:
      '@types/istanbul-lib-coverage': 2.0.4

  /@types/istanbul-reports/3.0.1:
    resolution: {integrity: sha512-c3mAZEuK0lvBp8tmuL74XRKn1+y2dcwOUpH7x4WrF6gk1GIgiluDRgMYQtw2OFcBvAJWlt6ASU3tSqxp0Uu0Aw==}
    dependencies:
      '@types/istanbul-lib-report': 3.0.0

  /@types/jsdom/16.2.14:
    resolution: {integrity: sha512-6BAy1xXEmMuHeAJ4Fv4yXKwBDTGTOseExKE3OaHiNycdHdZw59KfYzrt0DkDluvwmik1HRt6QS7bImxUmpSy+w==}
    dependencies:
      '@types/node': 17.0.34
      '@types/parse5': 6.0.3
      '@types/tough-cookie': 4.0.2
    dev: true

  /@types/json-buffer/3.0.0:
    resolution: {integrity: sha512-3YP80IxxFJB4b5tYC2SUPwkg0XQLiu0nWvhRgEatgjf+29IcWO9X1k8xRv5DGssJ/lCrjYTjQPcobJr2yWIVuQ==}

  /@types/jsonwebtoken/8.5.8:
    resolution: {integrity: sha512-zm6xBQpFDIDM6o9r6HSgDeIcLy82TKWctCXEPbJJcXb5AKmi5BNNdLXneixK4lplX3PqIVcwLBCGE/kAGnlD4A==}
    dependencies:
      '@types/node': 17.0.34
    dev: false

  /@types/keyv/3.1.4:
    resolution: {integrity: sha512-BQ5aZNSCpj7D6K2ksrRCTmKRLEpnPvWDiLPfoGyhZ++8YtiK9d/3DBKPJgry359X/P1PfruyYwvnvwFjuEiEIg==}
    dependencies:
      '@types/node': 17.0.34

  /@types/lru-cache/5.1.1:
    resolution: {integrity: sha512-ssE3Vlrys7sdIzs5LOxCzTVMsU7i9oa/IaW92wF32JFb3CVczqOkru2xspuKczHEbG3nvmPY7IFqVmGGHdNbYw==}
    dev: false

  /@types/minimatch/3.0.5:
    resolution: {integrity: sha512-Klz949h02Gz2uZCMGwDUSDS1YBlTdDDgbWHi+81l29tQALUtvz4rAYi5uoVhE5Lagoq6DeqAUlbrHvW/mXDgdQ==}
    dev: true

  /@types/node/17.0.34:
    resolution: {integrity: sha512-XImEz7XwTvDBtzlTnm8YvMqGW/ErMWBsKZ+hMTvnDIjGCKxwK5Xpc+c/oQjOauwq8M4OS11hEkpjX8rrI/eEgA==}

  /@types/normalize-package-data/2.4.1:
    resolution: {integrity: sha512-Gj7cI7z+98M282Tqmp2K5EIsoouUEzbBJhQQzDE3jSIRk6r9gsz0oUokqIUR4u1R3dMHo0pDHM7sNOHyhulypw==}
    dev: false

  /@types/pako/1.0.3:
    resolution: {integrity: sha512-EDxOsHAD5dqjbjEUM1xwa7rpKPFb8ECBE5irONTQU7/OsO3thI5YrNEWSPNMvYmvFM0l/OLQJ6Mgw7PEdXSjhg==}

  /@types/parse-json/4.0.0:
    resolution: {integrity: sha512-//oorEZjL6sbPcKUaCdIGlIUeH26mgzimjBB77G6XRgnDl/L5wOnpyBGRe/Mmf5CVW3PwEBE1NjiMZ/ssFh4wA==}

  /@types/parse5/6.0.3:
    resolution: {integrity: sha512-SuT16Q1K51EAVPz1K29DJ/sXjhSQ0zjvsypYJ6tlwVsRV9jwW5Adq2ch8Dq8kDBCkYnELS7N7VNCSB5nC56t/g==}
    dev: true

  /@types/prettier/2.6.1:
    resolution: {integrity: sha512-XFjFHmaLVifrAKaZ+EKghFHtHSUonyw8P2Qmy2/+osBnrKbH9UYtlK10zg8/kCt47MFilll/DEDKy3DHfJ0URw==}
    dev: true

  /@types/prop-types/15.7.5:
    resolution: {integrity: sha512-JCB8C6SnDoQf0cNycqd/35A7MjcnK+ZTqE7judS6o7utxUCg6imJg3QK2qzHKszlTjcj2cn+NwMB2i96ubpj7w==}
    dev: true

  /@types/react-dom/18.0.4:
    resolution: {integrity: sha512-FgTtbqPOCI3dzZPZoC2T/sx3L34qxy99ITWn4eoSA95qPyXDMH0ALoAqUp49ITniiJFsXUVBtalh/KffMpg21Q==}
    dependencies:
      '@types/react': 18.0.9
    dev: true

  /@types/react/18.0.9:
    resolution: {integrity: sha512-9bjbg1hJHUm4De19L1cHiW0Jvx3geel6Qczhjd0qY5VKVE2X5+x77YxAepuCwVh4vrgZJdgEJw48zrhRIeF4Nw==}
    dependencies:
      '@types/prop-types': 15.7.5
      '@types/scheduler': 0.16.2
      csstype: 3.1.0
    dev: true

  /@types/responselike/1.0.0:
    resolution: {integrity: sha512-85Y2BjiufFzaMIlvJDvTTB8Fxl2xfLo4HgmHzVBz08w4wDePCTjYw66PdrolO0kzli3yam/YCgRufyo1DdQVTA==}
    dependencies:
      '@types/node': 17.0.34

  /@types/scheduler/0.16.2:
    resolution: {integrity: sha512-hppQEBDmlwhFAXKJX2KnWLYu5yMfi91yazPb2l+lbJiwW+wdo1gNeRA+3RgNSO39WYX2euey41KEwnqesU2Jew==}
    dev: true

  /@types/semver/7.3.9:
    resolution: {integrity: sha512-L/TMpyURfBkf+o/526Zb6kd/tchUP3iBDEPjqjb+U2MAJhVRxxrmr2fwpe08E7QsV7YLcpq0tUaQ9O9x97ZIxQ==}
    dev: true

  /@types/shell-quote/1.7.1:
    resolution: {integrity: sha512-SWZ2Nom1pkyXCDohRSrkSKvDh8QOG9RfAsrt5/NsPQC4UQJ55eG0qClA40I+Gkez4KTQ0uDUT8ELRXThf3J5jw==}
    dev: true

  /@types/simple-peer/9.11.4:
    resolution: {integrity: sha512-Elje14YvM47k+XEaoyRAeUSvZN7TOLWYL233QCckUaXjT4lRESHnYs0iOK2JoosO5DnCvWu/0Vpl9qnw4KCLWw==}
    dependencies:
      '@types/node': 17.0.34
    dev: true

  /@types/stack-utils/2.0.1:
    resolution: {integrity: sha512-Hl219/BT5fLAaz6NDkSuhzasy49dwQS/DSdu4MdggFB8zcXv7vflBI3xp7FEmkmdDkBUI2bPUNeMttp2knYdxw==}

  /@types/tough-cookie/4.0.2:
    resolution: {integrity: sha512-Q5vtl1W5ue16D+nIaW8JWebSSraJVlK+EthKn7e7UcD4KWsaSJ8BqGPXNaPghgtcn/fhvrN17Tv8ksUsQpiplw==}
    dev: true

  /@types/yargs-parser/21.0.0:
    resolution: {integrity: sha512-iO9ZQHkZxHn4mSakYV0vFHAVDyEOIJQrV2uZ06HxEPcx+mt8swXoZHIbaaJ2crJYFfErySgktuTZ3BeLz+XmFA==}

  /@types/yargs/16.0.4:
    resolution: {integrity: sha512-T8Yc9wt/5LbJyCaLiHPReJa0kApcIgJ7Bn735GjItUfh08Z1pJvu8QZqb9s+mMvKV6WUQRV7K2R46YbjMXTTJw==}
    dependencies:
      '@types/yargs-parser': 21.0.0

  /@types/yargs/17.0.10:
    resolution: {integrity: sha512-gmEaFwpj/7f/ROdtIlci1R1VYU1J4j95m8T+Tj3iBgiBFKg1foE/PSl93bBd5T9LDXNPo8UlNN6W0qwD8O5OaA==}
    dependencies:
      '@types/yargs-parser': 21.0.0
    dev: true

  /@types/yauzl/2.10.0:
    resolution: {integrity: sha512-Cn6WYCm0tXv8p6k+A8PvbDG763EDpBoTzHdA+Q/MF6H3sapGjCm9NzoaJncJS9tUKSuCoDs9XHxYYsQDgxR6kw==}
    requiresBuild: true
    dependencies:
      '@types/node': 17.0.34
    optional: true

  /@vscode/sudo-prompt/9.3.1:
    resolution: {integrity: sha512-9ORTwwS74VaTn38tNbQhsA5U44zkJfcb0BdTSyyG6frP4e8KMtHuTXYmwefe5dpL8XB1aGSIVTaLjD3BbWb5iA==}

  /abab/2.0.6:
    resolution: {integrity: sha512-j2afSsaIENvHZN2B8GOpF566vZ5WVk5opAiMTvWgaQT8DkbOqsTfvNAvHoRGU2zzP8cPoqys+xHTRDWW8L+/BA==}
    dev: true

  /abort-controller/3.0.0:
    resolution: {integrity: sha512-h8lQ8tacZYnR3vNQTgibj+tODHI5/+l06Au2Pcriv/Gmet0eaj4TwWH41sO9wnHDiQsEj19q0drzdWdeAHtweg==}
    engines: {node: '>=6.5'}
    dependencies:
      event-target-shim: 5.0.1
    dev: false

  /abortcontroller-polyfill/1.7.3:
    resolution: {integrity: sha512-zetDJxd89y3X99Kvo4qFx8GKlt6GsvN3UcRZHwU6iFA/0KiOmhkTVhe8oRoTBiTVPZu09x3vCra47+w8Yz1+2Q==}

  /acorn-globals/6.0.0:
    resolution: {integrity: sha512-ZQl7LOWaF5ePqqcX4hLuv/bLXYQNfNWw2c0/yX/TsPRKamzHcTGQnlCjHT3TsmkOUVEPS3crCxiPfdzE/Trlhg==}
    dependencies:
      acorn: 7.4.1
      acorn-walk: 7.2.0
    dev: true

  /acorn-walk/7.2.0:
    resolution: {integrity: sha512-OPdCF6GsMIP+Az+aWfAAOEt2/+iVDKE7oy6lJ098aoe59oAmK76qV6Gw60SbZ8jHuG2wH058GF4pLFbYamYrVA==}
    engines: {node: '>=0.4.0'}
    dev: true

  /acorn/7.4.1:
    resolution: {integrity: sha512-nQyp0o1/mNdbTO1PO6kHkwSrmgZ0MT/jCCpNiwbUjGoRN4dlBhqJtoQuCnEOKzgTVwg0ZWiCoQy6SxMebQVh8A==}
    engines: {node: '>=0.4.0'}
    hasBin: true
    dev: true

  /acorn/8.7.1:
    resolution: {integrity: sha512-Xx54uLJQZ19lKygFXOWsscKUbsBZW0CPykPhVQdhIeIwrbPmJzqeASDInc8nKBnp/JT6igTs82qPXz069H8I/A==}
    engines: {node: '>=0.4.0'}
    hasBin: true

  /agent-base/6.0.2:
    resolution: {integrity: sha512-RZNwNclF7+MS/8bDg70amg32dyeZGZxiDuQmZxKLAlQjr3jGyLx+4Kkk58UO7D2QdgFIQCovuSuZESne6RG6XQ==}
    engines: {node: '>= 6.0.0'}
    dependencies:
      debug: 4.3.4
    transitivePeerDependencies:
      - supports-color

  /aggregate-error/3.1.0:
    resolution: {integrity: sha512-4I7Td01quW/RpocfNayFdFVk1qSuoh0E7JrbRJ16nH01HhKFQ88INq9Sd+nd72zqRySlr9BmDA8xlEJ6vJMrYA==}
    engines: {node: '>=8'}
    dependencies:
      clean-stack: 2.2.0
      indent-string: 4.0.0
    dev: false

  /ansi-escapes/4.3.2:
    resolution: {integrity: sha512-gKXj5ALrKWQLsYG9jlTRmR/xKluxHV+Z9QEwNIgCfM1/uwPMCuzVVnh5mwTd+OuBZcwSIMbqssNWRm1lE51QaQ==}
    engines: {node: '>=8'}
    dependencies:
      type-fest: 0.21.3

  /ansi-regex/2.1.1:
    resolution: {integrity: sha512-TIGnTpdo+E3+pCyAluZvtED5p5wCqLdezCyhPZzKPcxvFplEt4i+W7OONCKgeZFT3+y5NZZfOOS/Bdcanm1MYA==}
    engines: {node: '>=0.10.0'}

  /ansi-regex/5.0.1:
    resolution: {integrity: sha512-quJQXlTSUGL2LH9SUXo8VwsY4soanhgo6LNSm84E1LBcE8s3O0wpdiRzyR9z/ZZJMlMWv37qOOb9pdJlMUEKFQ==}
    engines: {node: '>=8'}

  /ansi-styles/3.2.1:
    resolution: {integrity: sha512-VT0ZI6kZRdTh8YyJw3SMbYm/u+NqfsAxEpWO0Pf9sq8/e94WxxOpPKx9FR1FlyCtOVDNOQ+8ntlqFxiRc+r5qA==}
    engines: {node: '>=4'}
    dependencies:
      color-convert: 1.9.3

  /ansi-styles/4.3.0:
    resolution: {integrity: sha512-zbB9rCJAT1rbjiVDb2hqKFHNYLxgtk8NURxZ3IZwD3F6NtxbXZQCnnSi1Lkx+IDohdPlFp222wVALIheZJQSEg==}
    engines: {node: '>=8'}
    dependencies:
      color-convert: 2.0.1

  /ansi-styles/5.2.0:
    resolution: {integrity: sha512-Cxwpt2SfTzTtXcfOlzGEee8O+c+MmUgGrNiBcXnuWxuFJHe6a5Hz7qwhwe5OgaSYI0IJvkLqWX1ASG+cJOkEiA==}
    engines: {node: '>=10'}

  /any-promise/1.3.0:
    resolution: {integrity: sha512-7UvmKalWRt1wgjL1RrGxoSJW/0QZFIegpeGvZG9kjp8vrRu55XTHbwnqq2GpXm9uLbcuhxm3IqX9OB4MZR1b2A==}
    dev: true

  /anymatch/3.1.2:
    resolution: {integrity: sha512-P43ePfOAIupkguHUycrc4qJ9kz8ZiuOUijaETwX7THt0Y/GNK7v0aa8rY816xWjZ7rJdA5XdMcpVFTKMq+RvWg==}
    engines: {node: '>= 8'}
    dependencies:
      normalize-path: 3.0.0
      picomatch: 2.3.1
    dev: true

  /aproba/1.2.0:
    resolution: {integrity: sha512-Y9J6ZjXtoYh8RnXVCMOU/ttDmk1aBjunq9vO0ta5x85WDQiQfUF9sIPBITdbiiIVcBo03Hi3jMxigBtsddlXRw==}

  /are-we-there-yet/1.1.7:
    resolution: {integrity: sha512-nxwy40TuMiUGqMyRHgCSWZ9FM4VAoRP4xUYSTv5ImRog+h9yISPbVH7H8fASCIzYn9wlEv4zvFL7uKDMCFQm3g==}
    dependencies:
      delegates: 1.0.0
      readable-stream: 2.3.7

  /arg/5.0.1:
    resolution: {integrity: sha512-e0hDa9H2Z9AwFkk2qDlwhoMYE4eToKarchkQHovNdLTCYMHZHeRjI71crOh+dio4K6u1IcwubQqo79Ga4CyAQA==}
    dev: false

  /argparse/1.0.10:
    resolution: {integrity: sha512-o5Roy6tNG4SL/FOkCAN6RzjiakZS25RLYFrcMttJqbdd8BWrnA+fGz57iN5Pb06pvBGvl5gQ0B48dJlslXvoTg==}
    dependencies:
      sprintf-js: 1.0.3

  /aria-query/5.0.0:
    resolution: {integrity: sha512-V+SM7AbUwJ+EBnB8+DXs0hPZHO0W6pqBcc0dW90OwtVG02PswOu/teuARoLQjdDOH+t9pJgGnW5/Qmouf3gPJg==}
    engines: {node: '>=6.0'}
    dev: true

  /array-back/4.0.2:
    resolution: {integrity: sha512-NbdMezxqf94cnNfWLL7V/im0Ub+Anbb0IoZhvzie8+4HJ4nMQuzHuy49FkGYCJK2yAloZ3meiB6AVMClbrI1vg==}
    engines: {node: '>=8'}
    dev: false

  /array-union/2.1.0:
    resolution: {integrity: sha512-HGyxoOTYUyCM6stUe6EJgnd4EoewAI7zMdfqO+kGjnlZmBDz/cR5pf8r/cR4Wq60sL/p0IkcjUEEPwS3GFrIyw==}
    engines: {node: '>=8'}
    dev: true

  /arrify/2.0.1:
    resolution: {integrity: sha512-3duEwti880xqi4eAMN8AyR4a0ByT90zoYdLlevfrvU43vb0YZwZVfxOgxWrLXXXpyugL0hNZc9G6BiB5B3nUug==}
    engines: {node: '>=8'}
    dev: false

  /asynckit/0.4.0:
    resolution: {integrity: sha512-Oei9OH4tRh0YqU3GxhX79dM/mwVgvbZJaSNaRk+bshkj0S5cfHcgYakreBjrHwatXKbz+IoIdYLxrKim2MjW0Q==}
    dev: true

  /aws-lambda/1.0.7:
    resolution: {integrity: sha512-9GNFMRrEMG5y3Jvv+V4azWvc+qNWdWLTjDdhf/zgMlz8haaaLWv0xeAIWxz9PuWUBawsVxy0zZotjCdR3Xq+2w==}
    hasBin: true
    requiresBuild: true
    dependencies:
      aws-sdk: 2.1136.0
      commander: 3.0.2
      js-yaml: 3.14.1
      watchpack: 2.3.1
    dev: false
    optional: true

  /aws-sdk/2.1136.0:
    resolution: {integrity: sha512-cuXPB1lNoiK/oNTAN+Bud2Pp8/PvY7erL2DYPVN2zsk2nh9e8VG3yldf6KcEO6mm4q/FgZc4X6Zq+fOyuBY/wA==}
    engines: {node: '>= 10.0.0'}
    dependencies:
      buffer: 4.9.2
      events: 1.1.1
      ieee754: 1.1.13
      jmespath: 0.16.0
      querystring: 0.2.0
      sax: 1.2.1
      url: 0.10.3
      uuid: 3.3.2
      xml2js: 0.4.19
    dev: false
    optional: true

  /babel-jest/28.1.0_@babel+core@7.16.12:
    resolution: {integrity: sha512-zNKk0yhDZ6QUwfxh9k07GII6siNGMJWVUU49gmFj5gfdqDKLqa2RArXOF2CODp4Dr7dLxN2cvAV+667dGJ4b4w==}
    engines: {node: ^12.13.0 || ^14.15.0 || ^16.10.0 || >=17.0.0}
    peerDependencies:
      '@babel/core': ^7.8.0
    dependencies:
      '@babel/core': 7.16.12
      '@jest/transform': 28.1.0
      '@types/babel__core': 7.1.19
      babel-plugin-istanbul: 6.1.1
      babel-preset-jest: 28.0.2_@babel+core@7.16.12
      chalk: 4.1.2
      graceful-fs: 4.2.10
      slash: 3.0.0
    transitivePeerDependencies:
      - supports-color
    dev: true

  /babel-plugin-add-module-exports/1.0.4:
    resolution: {integrity: sha512-g+8yxHUZ60RcyaUpfNzy56OtWW+x9cyEe9j+CranqLiqbju2yf/Cy6ZtYK40EZxtrdHllzlVZgLmcOUCTlJ7Jg==}

  /babel-plugin-dynamic-import-node/2.3.3:
    resolution: {integrity: sha512-jZVI+s9Zg3IqA/kdi0i6UDCybUI3aSBLnglhYbSSjKlV7yF1F/5LWv8MakQmvYpnbJDS6fcBL2KzHSxNCMtWSQ==}
    dependencies:
      object.assign: 4.1.2

  /babel-plugin-istanbul/6.1.1:
    resolution: {integrity: sha512-Y1IQok9821cC9onCx5otgFfRm7Lm+I+wwxOx738M/WLPZ9Q42m4IG5W0FNX8WLL2gYMZo3JkuXIH2DOpWM+qwA==}
    engines: {node: '>=8'}
    dependencies:
      '@babel/helper-plugin-utils': 7.16.7
      '@istanbuljs/load-nyc-config': 1.1.0
      '@istanbuljs/schema': 0.1.3
      istanbul-lib-instrument: 5.2.0
      test-exclude: 6.0.0
    transitivePeerDependencies:
      - supports-color
    dev: true

  /babel-plugin-jest-hoist/28.0.2:
    resolution: {integrity: sha512-Kizhn/ZL+68ZQHxSnHyuvJv8IchXD62KQxV77TBDV/xoBFBOfgRAk97GNs6hXdTTCiVES9nB2I6+7MXXrk5llQ==}
    engines: {node: ^12.13.0 || ^14.15.0 || ^16.10.0 || >=17.0.0}
    dependencies:
      '@babel/template': 7.16.7
      '@babel/types': 7.17.10
      '@types/babel__core': 7.1.19
      '@types/babel__traverse': 7.17.1
    dev: true

  /babel-preset-current-node-syntax/1.0.1_@babel+core@7.16.12:
    resolution: {integrity: sha512-M7LQ0bxarkxQoN+vz5aJPsLBn77n8QgTFmo8WK0/44auK2xlCXrYcUxHFxgU7qW5Yzw/CjmLRK2uJzaCd7LvqQ==}
    peerDependencies:
      '@babel/core': ^7.0.0
    dependencies:
      '@babel/core': 7.16.12
      '@babel/plugin-syntax-async-generators': 7.8.4_@babel+core@7.16.12
      '@babel/plugin-syntax-bigint': 7.8.3_@babel+core@7.16.12
      '@babel/plugin-syntax-class-properties': 7.12.13_@babel+core@7.16.12
      '@babel/plugin-syntax-import-meta': 7.10.4_@babel+core@7.16.12
      '@babel/plugin-syntax-json-strings': 7.8.3_@babel+core@7.16.12
      '@babel/plugin-syntax-logical-assignment-operators': 7.10.4_@babel+core@7.16.12
      '@babel/plugin-syntax-nullish-coalescing-operator': 7.8.3_@babel+core@7.16.12
      '@babel/plugin-syntax-numeric-separator': 7.10.4_@babel+core@7.16.12
      '@babel/plugin-syntax-object-rest-spread': 7.8.3_@babel+core@7.16.12
      '@babel/plugin-syntax-optional-catch-binding': 7.8.3_@babel+core@7.16.12
      '@babel/plugin-syntax-optional-chaining': 7.8.3_@babel+core@7.16.12
      '@babel/plugin-syntax-top-level-await': 7.14.5_@babel+core@7.16.12
    dev: true

  /babel-preset-jest/28.0.2_@babel+core@7.16.12:
    resolution: {integrity: sha512-sYzXIdgIXXroJTFeB3S6sNDWtlJ2dllCdTEsnZ65ACrMojj3hVNFRmnJ1HZtomGi+Be7aqpY/HJ92fr8OhKVkQ==}
    engines: {node: ^12.13.0 || ^14.15.0 || ^16.10.0 || >=17.0.0}
    peerDependencies:
      '@babel/core': ^7.0.0
    dependencies:
      '@babel/core': 7.16.12
      babel-plugin-jest-hoist: 28.0.2
      babel-preset-current-node-syntax: 1.0.1_@babel+core@7.16.12
    dev: true

  /balanced-match/1.0.2:
    resolution: {integrity: sha512-3oSeUO0TMV67hN1AmbXsK4yaqU7tjiHlbxRDZOpH0KW9+CeX4bRAaX0Anxt0tx2MrpRpWwQaPwIlISEJhYU5Pw==}

  /base-x/3.0.9:
    resolution: {integrity: sha512-H7JU6iBHTal1gp56aKoaa//YUxEaAOUiydvrV/pILqIHXTtqxSkATOnDA2u+jZ/61sD+L/412+7kzXRtWukhpQ==}
    dependencies:
      safe-buffer: 5.2.1

  /base64-js/1.5.1:
    resolution: {integrity: sha512-AKpaYlHn8t4SVbOHCy+b5+KKgvR4vrsD8vbvrbiQJps7fKDTkjkDry6ji0rUJjC0kzbNePLwzxq8iypo41qeWA==}

  /before-after-hook/2.2.2:
    resolution: {integrity: sha512-3pZEU3NT5BFUo/AD5ERPWOgQOCZITni6iavr5AUw5AUwQjMlI0kzu5btnyD39AF0gUEsDPwJT+oY1ORBJijPjQ==}
    dev: false

  /bignumber.js/9.0.2:
    resolution: {integrity: sha512-GAcQvbpsM0pUb0zw1EI0KhQEZ+lRwR5fYaAp3vPOYuP7aDvGy6cVN6XHLauvF8SOga2y0dcLcjt3iQDTSEliyw==}
    dev: false

  /binary-extensions/2.2.0:
    resolution: {integrity: sha512-jDctJ/IVQbZoJykoeHbhXpOlNBqGNcwXJKJog42E5HDPUwQTSdjCHdihjj0DlnheQ7blbT6dHOafNAiS8ooQKA==}
    engines: {node: '>=8'}
    dev: true

  /bl/4.1.0:
    resolution: {integrity: sha512-1W07cM9gS6DcLperZfFSj+bWLtaPGSOHWhPiGzXmvVJbRLdG82sH/Kn8EtW1VqWVA54AKf2h5k5BbnIbwF3h6w==}
    dependencies:
      buffer: 5.7.1
      inherits: 2.0.4
      readable-stream: 3.6.0

  /blob-util/2.0.2:
    resolution: {integrity: sha512-T7JQa+zsXXEa6/8ZhHcQEW1UFfVM49Ts65uBkFL6fz2QmrElqmbajIDJvuA0tEhRe5eIjpV9ZF+0RfZR9voJFQ==}

  /boolbase/1.0.0:
    resolution: {integrity: sha512-JZOSA7Mo9sNGB8+UjSgzdLtokWAky1zbztM3WRLCbZ70/3cTANmQmOdR7y2g+J0e2WXywy1yS468tY+IruqEww==}

  /bottleneck/2.19.5:
    resolution: {integrity: sha512-VHiNCbI1lKdl44tGrhNfU3lup0Tj/ZBMJB5/2ZbNXRCPuRCO7ed2mgcK4r17y+KB2EfuYuRaVlwNbAeaWGSpbw==}
    dev: false

  /brace-expansion/1.1.11:
    resolution: {integrity: sha512-iCuPHDFgrHX7H2vEI/5xpz07zSHB00TpugqhmYtVmMO6518mCuRMoOYFldEBl0g187ufozdaHgWKcYFb61qGiA==}
    dependencies:
      balanced-match: 1.0.2
      concat-map: 0.0.1

  /brace-expansion/2.0.1:
    resolution: {integrity: sha512-XnAIvQ8eM+kC6aULx6wuQiwVsnzsi9d3WxzV3FpWTGA19F621kwdbsAcFKXgKUHZWsy+mY6iL1sHTxWEFCytDA==}
    dependencies:
      balanced-match: 1.0.2
    dev: false

  /braces/3.0.2:
    resolution: {integrity: sha512-b8um+L1RzM3WDSzvhm6gIz1yfTbBt6YTlcEKAvsmqCZZFw46z626lVj9j1yEPW33H5H+lBQpZMP1k8l+78Ha0A==}
    engines: {node: '>=8'}
    dependencies:
      fill-range: 7.0.1

  /browser-process-hrtime/1.0.0:
    resolution: {integrity: sha512-9o5UecI3GhkpM6DrXr69PblIuWxPKk9Y0jHBRhdocZ2y7YECBFCsHm79Pr3OyR2AvjhDkabFJaDJMYRazHgsow==}
    dev: true

  /browserslist/4.20.3:
    resolution: {integrity: sha512-NBhymBQl1zM0Y5dQT/O+xiLP9/rzOIQdKM/eMJBAq7yBgaB6krIYLGejrwVYnSHZdqjscB1SPuAjHwxjvN6Wdg==}
    engines: {node: ^6 || ^7 || ^8 || ^9 || ^10 || ^11 || ^12 || >=13.7}
    hasBin: true
    dependencies:
      caniuse-lite: 1.0.30001335
      electron-to-chromium: 1.4.129
      escalade: 3.1.1
      node-releases: 2.0.4
      picocolors: 1.0.0

  /bs-logger/0.2.6:
    resolution: {integrity: sha512-pd8DCoxmbgc7hyPKOvxtqNcjYoOsABPQdcCUjGp3d42VR2CX1ORhk2A87oqqu5R1kk+76nsxZupkmyd+MVtCog==}
    engines: {node: '>= 6'}
    dependencies:
      fast-json-stable-stringify: 2.1.0
    dev: true

  /bser/2.1.1:
    resolution: {integrity: sha512-gQxTNE/GAfIIrmHLUE3oJyp5FO6HRBfhjnw4/wMmA63ZGDJnWBmgY/lyQBpnDUkGmAhbSe39tx2d/iTOAfglwQ==}
    dependencies:
      node-int64: 0.4.0
    dev: true

  /btoa-lite/1.0.0:
    resolution: {integrity: sha512-gvW7InbIyF8AicrqWoptdW08pUxuhq8BEgowNajy9RhiE86fmGAGl+bLKo6oB8QP0CkqHLowfN0oJdKC/J6LbA==}
    dev: false

  /buffer-crc32/0.2.13:
    resolution: {integrity: sha512-VO9Ht/+p3SN7SKWqcrgEzjGbRSJYTx+Q1pTQC0wrWqHx0vpJraQ6GtHx8tvcg1rlK1byhU5gccxgOgj7B0TDkQ==}

  /buffer-equal-constant-time/1.0.1:
    resolution: {integrity: sha1-+OcRMvf/5uAaXJaXpMbz5I1cyBk=}
    dev: false

  /buffer-from/1.1.2:
    resolution: {integrity: sha512-E+XQCRwSbaaiChtv6k6Dwgc+bx+Bs6vuKJHHl5kox/BaKbhiXzqQOwK4cO22yElGp2OCmjwVhT3HmxgyPGnJfQ==}

  /buffer/4.9.2:
    resolution: {integrity: sha512-xq+q3SRMOxGivLhBNaUdC64hDTQwejJ+H0T/NB1XMtTVEwNTrfFF3gAxiyW0Bu/xWEGhjVKgUcMhCrUy2+uCWg==}
    dependencies:
      base64-js: 1.5.1
      ieee754: 1.2.1
      isarray: 1.0.0
    dev: false
    optional: true

  /buffer/5.7.1:
    resolution: {integrity: sha512-EHcyIPBQ4BSGlvjB16k5KgAJ27CIsHY/2JBmCRReo48y9rQ3MaUzWX3KVlBa4U7MyX02HdVj0K7C3WaB3ju7FQ==}
    dependencies:
      base64-js: 1.5.1
      ieee754: 1.2.1

  /buffer/6.0.3:
    resolution: {integrity: sha512-FTiCpNxtwiZZHEZbcbTIcZjERVICn9yq/pDFkTl95/AxzD1naBctN7YO68riM/gLSDY7sdrMby8hofADYuuqOA==}
    dependencies:
      base64-js: 1.5.1
      ieee754: 1.2.1

  /bundle-require/3.0.4_esbuild@0.14.39:
    resolution: {integrity: sha512-VXG6epB1yrLAvWVQpl92qF347/UXmncQj7J3U8kZEbdVZ1ZkQyr4hYeL/9RvcE8vVVdp53dY78Fd/3pqfRqI1A==}
    engines: {node: ^12.20.0 || ^14.13.1 || >=16.0.0}
    peerDependencies:
      esbuild: '>=0.13'
    dependencies:
      esbuild: 0.14.39
      load-tsconfig: 0.2.3
    dev: true

  /cac/6.7.12:
    resolution: {integrity: sha512-rM7E2ygtMkJqD9c7WnFU6fruFcN3xe4FM5yUmgxhZzIKJk4uHl9U/fhwdajGFQbQuv43FAUo1Fe8gX/oIKDeSA==}
    engines: {node: '>=8'}
    dev: true

  /cacheable-lookup/6.0.4:
    resolution: {integrity: sha512-mbcDEZCkv2CZF4G01kr8eBd/5agkt9oCqz75tJMSIsquvRZ2sL6Hi5zGVKi/0OSC9oO1GHfJ2AV0ZIOY9vye0A==}
    engines: {node: '>=10.6.0'}

  /cacheable-request/7.0.2:
    resolution: {integrity: sha512-pouW8/FmiPQbuGpkXQ9BAPv/Mo5xDGANgSNXzTzJ8DrKGuXOssM4wIQRjfanNRh3Yu5cfYPvcorqbhg2KIJtew==}
    engines: {node: '>=8'}
    dependencies:
      clone-response: 1.0.2
      get-stream: 5.2.0
      http-cache-semantics: 4.1.0
      keyv: 4.2.7
      lowercase-keys: 2.0.0
      normalize-url: 6.1.0
      responselike: 2.0.0

  /call-bind/1.0.2:
    resolution: {integrity: sha512-7O+FbCihrB5WGbFYesctwmTKae6rOiIzmz1icreWJ+0aA7LJfuqhEso2T9ncpcFtzMQtzXf2QGGueWJGTYsqrA==}
    dependencies:
      function-bind: 1.1.1
      get-intrinsic: 1.1.1

  /callsites/3.1.0:
    resolution: {integrity: sha512-P8BjAsXvZS+VIDUI11hHCQEv74YT67YUi5JJFNWIqL235sBmjX4+qx9Muvls5ivyNENctx46xQLQ3aTuE7ssaQ==}
    engines: {node: '>=6'}

  /camel-case/4.1.2:
    resolution: {integrity: sha512-gxGWBrTT1JuMx6R+o5PTXMmUnhnVzLQ9SNutD4YqKtI6ap897t3tKECYla6gCWEkplXnlNybEkZg9GEGxKFCgw==}
    dependencies:
      pascal-case: 3.1.2
      tslib: 2.4.0

  /camelcase/5.3.1:
    resolution: {integrity: sha512-L28STB170nwWS63UjtlEOE3dldQApaJXZkOI1uMFfzf3rRuPegHaHesyee+YxQ+W6SvRDQV6UrdOdRiR153wJg==}
    engines: {node: '>=6'}
    dev: true

  /camelcase/6.3.0:
    resolution: {integrity: sha512-Gmy6FhYlCY7uOElZUSbxo2UCDH8owEk996gkbrpsgGtrJLM3J7jGxl9Ic7Qwwj4ivOE5AWZWRMecDdF7hqGjFA==}
    engines: {node: '>=10'}
    dev: true

  /caniuse-lite/1.0.30001335:
    resolution: {integrity: sha512-ddP1Tgm7z2iIxu6QTtbZUv6HJxSaV/PZeSrWFZtbY4JZ69tOeNhBCl3HyRQgeNZKE5AOn1kpV7fhljigy0Ty3w==}

  /canny-edge-detector/1.0.0:
    resolution: {integrity: sha512-SpewmkHDE1PbJ1/AVAcpvZKOufYpUXT0euMvhb5C4Q83Q9XEOmSXC+yR7jl3F4Ae1Ev6OtQKbFgdcPrOdHjzQg==}

  /capital-case/1.0.4:
    resolution: {integrity: sha512-ds37W8CytHgwnhGGTi88pcPyR15qoNkOpYwmMMfnWqqWgESapLqvDx6huFjQ5vqWSn2Z06173XNA7LtMOeUh1A==}
    dependencies:
      no-case: 3.0.4
      tslib: 2.4.0
      upper-case-first: 2.0.2

  /chalk/2.4.2:
    resolution: {integrity: sha512-Mti+f9lpJNcwF4tWV8/OrTTtF1gZi+f8FqlyAdouralcFWFQWF2+NgCHShjkCb+IFBLq9buZwE1xckQU4peSuQ==}
    engines: {node: '>=4'}
    dependencies:
      ansi-styles: 3.2.1
      escape-string-regexp: 1.0.5
      supports-color: 5.5.0

  /chalk/4.1.2:
    resolution: {integrity: sha512-oKnbhFyRIXpUuez8iBMmyEa4nbj4IOQyuhc/wy9kY7/WVPcwIO9VA668Pu8RkO7+0G76SLROeyw9CpQ061i4mA==}
    engines: {node: '>=10'}
    dependencies:
      ansi-styles: 4.3.0
      supports-color: 7.2.0

  /chalk/5.0.1:
    resolution: {integrity: sha512-Fo07WOYGqMfCWHOzSXOt2CxDbC6skS/jO9ynEcmpANMoPrD+W1r1K6Vx7iNm+AQmETU1Xr2t+n8nzkV9t6xh3w==}
    engines: {node: ^12.17.0 || ^14.13 || >=16.0.0}

  /change-case/4.1.2:
    resolution: {integrity: sha512-bSxY2ws9OtviILG1EiY5K7NNxkqg/JnRnFxLtKQ96JaviiIxi7djMrSd0ECT9AC+lttClmYwKw53BWpOMblo7A==}
    dependencies:
      camel-case: 4.1.2
      capital-case: 1.0.4
      constant-case: 3.0.4
      dot-case: 3.0.4
      header-case: 2.0.4
      no-case: 3.0.4
      param-case: 3.0.4
      pascal-case: 3.1.2
      path-case: 3.0.4
      sentence-case: 3.0.4
      snake-case: 3.0.4
      tslib: 2.4.0

  /char-regex/1.0.2:
    resolution: {integrity: sha512-kWWXztvZ5SBQV+eRgKFeh8q5sLuZY2+8WUIzlxWVTg+oGwY14qylx1KbKzHd8P6ZYkAg0xyIDU9JMHhyJMZ1jw==}
    engines: {node: '>=10'}
    dev: true

  /chardet/0.7.0:
    resolution: {integrity: sha512-mT8iDcrh03qDGRRmoA2hmBJnxpllMR+0/0qlzjqZES6NdiWDcZkCNAk4rPFZ9Q85r27unkiNNg8ZOiwZXBHwcA==}

  /chokidar/3.5.3:
    resolution: {integrity: sha512-Dr3sfKRP6oTcjf2JmUmFJfeVMvXBdegxB0iVQ5eb2V10uFJUCAS8OByZdVAyVb8xXNz3GjjTgj9kLWsZTqE6kw==}
    engines: {node: '>= 8.10.0'}
    dependencies:
      anymatch: 3.1.2
      braces: 3.0.2
      glob-parent: 5.1.2
      is-binary-path: 2.1.0
      is-glob: 4.0.3
      normalize-path: 3.0.0
      readdirp: 3.6.0
    optionalDependencies:
      fsevents: 2.3.2
    dev: true

  /chownr/1.1.4:
    resolution: {integrity: sha512-jJ0bqzaylmJtVnNgzTeSOs8DPavpbYgEr/b0YL8/2GO3xJEhInFmhKMUnEJQjZumK7KXGFhUy89PrsJWlakBVg==}

  /chrome-trace-event/1.0.3:
    resolution: {integrity: sha512-p3KULyQg4S7NIHixdwbGX+nFHkoBiA4YQmyWtjb8XngSKV124nJmRysgAeujbUVb15vh+RvFUfCPqU7rXk+hZg==}
    engines: {node: '>=6.0'}

  /ci-info/3.3.1:
    resolution: {integrity: sha512-SXgeMX9VwDe7iFFaEWkA5AstuER9YKqy4EhHqr4DVqkwmD9rpVimkMKWHdjn30Ja45txyjhSn63lVX69eVCckg==}
    dev: true

  /cjs-module-lexer/1.2.2:
    resolution: {integrity: sha512-cOU9usZw8/dXIXKtwa8pM0OTJQuJkxMN6w30csNRUerHfeQ5R6U3kkU/FtJeIf3M202OHfY2U8ccInBG7/xogA==}
    dev: true

  /clean-stack/2.2.0:
    resolution: {integrity: sha512-4diC9HaTE+KRAMWhDhrGOECgWZxoevMc5TlkObMqNSsVU62PYzXZ/SMTjzyGAFF1YusgxGcSWTEXBhp0CPwQ1A==}
    engines: {node: '>=6'}
    dev: false

  /cli-cursor/3.1.0:
    resolution: {integrity: sha512-I/zHAwsKf9FqGoXM4WWRACob9+SNukZTd94DWF57E4toouRulbCxcUh6RKUEOQlYTHJnzkPMySvPNaaSLNfLZw==}
    engines: {node: '>=8'}
    dependencies:
      restore-cursor: 3.1.0

  /cli-spinners/2.6.1:
    resolution: {integrity: sha512-x/5fWmGMnbKQAaNwN+UZlV79qBLM9JFnJuJ03gIi5whrob0xV0ofNVHy9DhwGdsMJQc2OKv0oGmLzvaqvAVv+g==}
    engines: {node: '>=6'}

  /cli-width/3.0.0:
    resolution: {integrity: sha512-FxqpkPPwu1HjuN93Omfm4h8uIanXofW0RxVEW3k5RKx+mJJYSthzNhp32Kzxxy3YAEZ/Dc/EWN1vZRY0+kOhbw==}
    engines: {node: '>= 10'}

  /cliui/7.0.4:
    resolution: {integrity: sha512-OcRE68cOsVMXp1Yvonl/fzkQOyjLSu/8bhPDfQt0e0/Eb283TKP20Fs2MqoPsr9SwA595rRCA+QMzYc9nBP+JQ==}
    dependencies:
      string-width: 4.2.3
      strip-ansi: 6.0.1
      wrap-ansi: 7.0.0
    dev: true

  /clone-response/1.0.2:
    resolution: {integrity: sha1-0dyXOSAxTfZ/vrlCI7TuNQI56Ws=}
    dependencies:
      mimic-response: 1.0.1

  /clone/1.0.4:
    resolution: {integrity: sha1-2jCcwmPfFZlMaIypAheco8fNfH4=}
    engines: {node: '>=0.8'}

  /clone/2.1.2:
    resolution: {integrity: sha1-G39Ln1kfHo+DZwQBYANFoCiHQ18=}
    engines: {node: '>=0.8'}

  /co/4.6.0:
    resolution: {integrity: sha1-bqa989hTrlTMuOR7+gvz+QMfsYQ=}
    engines: {iojs: '>= 1.0.0', node: '>= 0.12.0'}
    dev: true

  /code-point-at/1.1.0:
    resolution: {integrity: sha1-DQcLTQQ6W+ozovGkDi7bPZpMz3c=}
    engines: {node: '>=0.10.0'}

  /collect-v8-coverage/1.0.1:
    resolution: {integrity: sha512-iBPtljfCNcTKNAto0KEtDfZ3qzjJvqE3aTGZsbhjSBlorqpXJlaWWtPO35D+ZImoC3KWejX64o+yPGxhWSTzfg==}
    dev: true

  /color-convert/1.9.3:
    resolution: {integrity: sha512-QfAUtd+vFdAtFQcC8CCyYt1fYWxSqAiK2cSD6zDB8N3cpsEBAvRxp9zOGg6G/SHHJYAT88/az/IuDGALsNVbGg==}
    dependencies:
      color-name: 1.1.3

  /color-convert/2.0.1:
    resolution: {integrity: sha512-RRECPsj7iu/xb5oKYcsFHSppFNnsj/52OVTRKb4zP5onXwVF3zVmmToNcOfGC+CRDpfK/U584fMg38ZHCaElKQ==}
    engines: {node: '>=7.0.0'}
    dependencies:
      color-name: 1.1.4

  /color-name/1.1.3:
    resolution: {integrity: sha1-p9BVi9icQveV3UIyj3QIMcpTvCU=}

  /color-name/1.1.4:
    resolution: {integrity: sha512-dOy+3AuW3a2wNbZHIuMZpTcgjGuLU/uBL/ubcZF9OXbDo8ff4O8yVp5Bf0efS8uEoYo5q4Fx7dY9OgQGXgAsQA==}

  /colors/1.4.0:
    resolution: {integrity: sha512-a+UqTh4kgZg/SlGvfbzDHpgRu7AAQOmmqRHJnxhRZICKFUT91brVhNNt58CMWU9PsBbv3PDCZUHbVxuDiH2mtA==}
    engines: {node: '>=0.1.90'}

  /combined-stream/1.0.8:
    resolution: {integrity: sha512-FQN4MRfuJeHf7cBbBMJFXhKSDq+2kAArBlmRBvcvFE5BB1HZKXtSFASDhdlz9zOYwxh8lDdnvmMOe/+5cdoEdg==}
    engines: {node: '>= 0.8'}
    dependencies:
      delayed-stream: 1.0.0
    dev: true

  /command-line-usage/6.1.3:
    resolution: {integrity: sha512-sH5ZSPr+7UStsloltmDh7Ce5fb8XPlHyoPzTpyyMuYCtervL65+ubVZ6Q61cFtFl62UyJlc8/JwERRbAFPUqgw==}
    engines: {node: '>=8.0.0'}
    dependencies:
      array-back: 4.0.2
      chalk: 2.4.2
      table-layout: 1.0.2
      typical: 5.2.0
    dev: false

  /commander/2.20.3:
    resolution: {integrity: sha512-GpVkmM8vF2vQUkj2LvZmD35JxeJOLCwJ9cUkugyk2nuhbv3+mJvpLYYt+0+USMxE+oj+ey/lJEnhZw75x/OMcQ==}

  /commander/3.0.2:
    resolution: {integrity: sha512-Gar0ASD4BDyKC4hl4DwHqDrmvjoxWKZigVnAbn5H1owvm4CxCPdb0HQDehwNYMJpla5+M2tPmPARzhtYuwpHow==}
    dev: false
    optional: true

  /commander/4.1.1:
    resolution: {integrity: sha512-NOKm8xhkzAjzFx8B2v5OAHT+u5pRQc2UCa2Vq9jYL/31o2wi9mxBA7LIFs3sV5VSC49z6pEhfbMULvShKj26WA==}
    engines: {node: '>= 6'}
    dev: true

  /commander/7.2.0:
    resolution: {integrity: sha512-QrWXB+ZQSVPmIWIhtEO9H+gwHaMGYiF5ChvoJ+K9ZGHG/sVsa6yiesAD1GC/x46sET00Xlwo1u49RVVVzvcSkw==}
    engines: {node: '>= 10'}

  /commander/8.3.0:
    resolution: {integrity: sha512-OkTL9umf+He2DZkUq8f8J9of7yL6RJKI24dVITBmNfZBmri9zYZQrKkuXiKhyfPSu8tUhnVBB1iKXevvnlR4Ww==}
    engines: {node: '>= 12'}

  /compress-brotli/1.3.8:
    resolution: {integrity: sha512-lVcQsjhxhIXsuupfy9fmZUFtAIdBmXA7EGY6GBdgZ++qkM9zG4YFT8iU7FoBxzryNDMOpD1HIFHUSX4D87oqhQ==}
    engines: {node: '>= 12'}
    dependencies:
      '@types/json-buffer': 3.0.0
      json-buffer: 3.0.1

  /concat-map/0.0.1:
    resolution: {integrity: sha1-2Klr13/Wjfd5OnMDajug1UBdR3s=}

  /console-control-strings/1.1.0:
    resolution: {integrity: sha1-PXz0Rk22RG6mRL9LOVB/mFEAjo4=}

  /constant-case/3.0.4:
    resolution: {integrity: sha512-I2hSBi7Vvs7BEuJDr5dDHfzb/Ruj3FyvFyh7KLilAjNQw3Be+xgqUBA2W6scVEcL0hL1dwPRtIqEPVUCKkSsyQ==}
    dependencies:
      no-case: 3.0.4
      tslib: 2.4.0
      upper-case: 2.0.2

  /content-security-policy-parser/0.3.0:
    resolution: {integrity: sha512-ub90B4t9EfDPv3DCH7vEwGe4tVMkSm4Ow1HsmvmEQwinDfpTEDmkuJVa5WpzHDTt2bUirNRZuzL6S0msASlJhg==}
    engines: {node: '>=8.0.0'}

  /convert-source-map/1.8.0:
    resolution: {integrity: sha512-+OQdjP49zViI/6i7nIJpA8rAl4sV/JdPfU9nZs3VqOwGIgizICvuN2ru6fMd+4llL0tar18UYJXfZ/TWtmhUjA==}
    dependencies:
      safe-buffer: 5.1.2

  /core-util-is/1.0.3:
    resolution: {integrity: sha512-ZQBvi1DcpJ4GDqanjucZ2Hj3wEO5pZDS89BWbkcrvdxksJorwUDDZamX9ldFkp9aw2lmBDLgkObEA4DWNJ9FYQ==}

  /cosmiconfig/7.0.1:
    resolution: {integrity: sha512-a1YWNUV2HwGimB7dU2s1wUMurNKjpx60HxBB6xUM8Re+2s1g1IIfJvFR0/iCF+XHdE0GMTKTuLR32UQff4TEyQ==}
    engines: {node: '>=10'}
    dependencies:
      '@types/parse-json': 4.0.0
      import-fresh: 3.3.0
      parse-json: 5.2.0
      path-type: 4.0.0
      yaml: 1.10.2

  /cross-env/7.0.3:
    resolution: {integrity: sha512-+/HKd6EgcQCJGh2PSjZuUitQBQynKor4wrFbRg4DtAgS1aWO+gU52xpH7M9ScGgXSYmAVS9bIJ8EzuaGw0oNAw==}
    engines: {node: '>=10.14', npm: '>=6', yarn: '>=1'}
    hasBin: true
    dependencies:
      cross-spawn: 7.0.3
    dev: true

  /cross-spawn/7.0.3:
    resolution: {integrity: sha512-iRDPJKUPVEND7dHPO8rkbOnPpyDygcDFtWjpeWNCgy8WP2rXcxXL8TskReQl6OrB2G7+UJrags1q15Fudc7G6w==}
    engines: {node: '>= 8'}
    dependencies:
      path-key: 3.1.1
      shebang-command: 2.0.0
      which: 2.0.2

  /css-select/4.3.0:
    resolution: {integrity: sha512-wPpOYtnsVontu2mODhA19JrqWxNsfdatRKd64kmpRbQgh1KtItko5sTnEpPdpSaJszTOhEMlF/RPz28qj4HqhQ==}
    dependencies:
      boolbase: 1.0.0
      css-what: 6.1.0
      domhandler: 4.3.1
      domutils: 2.8.0
      nth-check: 2.0.1

  /css-tree/1.1.3:
    resolution: {integrity: sha512-tRpdppF7TRazZrjJ6v3stzv93qxRcSsFmW6cX0Zm2NVKpxE1WV1HblnghVv9TreireHkqI/VDEsfolRF1p6y7Q==}
    engines: {node: '>=8.0.0'}
    dependencies:
      mdn-data: 2.0.14
      source-map: 0.6.1

  /css-what/6.1.0:
    resolution: {integrity: sha512-HTUrgRJ7r4dsZKU6GjmpfRK1O76h97Z8MfS1G0FozR+oF2kG6Vfe8JE6zwrkbxigziPHinCJ+gCPjA9EaBDtRw==}
    engines: {node: '>= 6'}

  /csso/4.2.0:
    resolution: {integrity: sha512-wvlcdIbf6pwKEk7vHj8/Bkc0B4ylXZruLvOgs9doS5eOsOpuodOV2zJChSpkp+pRpYQLQMeF04nr3Z68Sta9jA==}
    engines: {node: '>=8.0.0'}
    dependencies:
      css-tree: 1.1.3

  /cssom/0.3.8:
    resolution: {integrity: sha512-b0tGHbfegbhPJpxpiBPU2sCkigAqtM9O121le6bbOlgyV+NyGyCmVfJ6QW9eRjz8CpNfWEOYBIMIGRYkLwsIYg==}
    dev: true

  /cssom/0.5.0:
    resolution: {integrity: sha512-iKuQcq+NdHqlAcwUY0o/HL69XQrUaQdMjmStJ8JFmUaiiQErlhrmuigkg/CU4E2J0IyUKUrMAgl36TvN67MqTw==}
    dev: true

  /cssstyle/2.3.0:
    resolution: {integrity: sha512-AZL67abkUzIuvcHqk7c09cezpGNcxUxU4Ioi/05xHk4DQeTkWmGYftIE6ctU6AEt+Gn4n1lDStOtj7FKycP71A==}
    engines: {node: '>=8'}
    dependencies:
      cssom: 0.3.8
    dev: true

  /csstype/3.1.0:
    resolution: {integrity: sha512-uX1KG+x9h5hIJsaKR9xHUeUraxf8IODOwq9JLNPq6BwB04a/xgpq3rcx47l5BZu5zBPlgD342tdke3Hom/nJRA==}
    dev: true

  /data-urls/3.0.2:
    resolution: {integrity: sha512-Jy/tj3ldjZJo63sVAvg6LHt2mHvl4V6AgRAmNDtLdm7faqtsx+aJG42rsyCo9JCoRVKwPFzKlIPx3DIibwSIaQ==}
    engines: {node: '>=12'}
    dependencies:
      abab: 2.0.6
      whatwg-mimetype: 3.0.0
      whatwg-url: 11.0.0
    dev: true

  /debug/4.3.3:
    resolution: {integrity: sha512-/zxw5+vh1Tfv+4Qn7a5nsbcJKPaSvCDhojn6FEl9vupwK2VCSDtEiEtqr8DFtzYFOdz63LBkxec7DYuc2jon6Q==}
    engines: {node: '>=6.0'}
    peerDependencies:
      supports-color: '*'
    peerDependenciesMeta:
      supports-color:
        optional: true
    dependencies:
      ms: 2.1.2

  /debug/4.3.4:
    resolution: {integrity: sha512-PRWFHuSU3eDtQJPvnNY7Jcket1j0t5OuOsFzPPzsekD52Zl8qUfFIPEiswXqIvHWGVHOgX+7G/vCNNhehwxfkQ==}
    engines: {node: '>=6.0'}
    peerDependencies:
      supports-color: '*'
    peerDependenciesMeta:
      supports-color:
        optional: true
    dependencies:
      ms: 2.1.2

  /decimal.js/10.3.1:
    resolution: {integrity: sha512-V0pfhfr8suzyPGOx3nmq4aHqabehUZn6Ch9kyFpV79TGDTWFmHqUqXdabR7QHqxzrYolF4+tVmJhUG4OURg5dQ==}
    dev: true

  /decompress-response/4.2.1:
    resolution: {integrity: sha512-jOSne2qbyE+/r8G1VU+G/82LBs2Fs4LAsTiLSHOCOMZQl2OKZ6i8i4IyHemTe+/yIXOtTcRQMzPcgyhoFlqPkw==}
    engines: {node: '>=8'}
    dependencies:
      mimic-response: 2.1.0

  /decompress-response/6.0.0:
    resolution: {integrity: sha512-aW35yZM6Bb/4oJlZncMH2LCoZtJXTRxES17vE3hoRiowU2kWHaJKFkSBDnDR+cm9J+9QhXmREyIfv0pji9ejCQ==}
    engines: {node: '>=10'}
    dependencies:
      mimic-response: 3.1.0

  /dedent/0.7.0:
    resolution: {integrity: sha1-JJXduvbrh0q7Dhvp3yLS5aVEMmw=}
    dev: true

  /deep-extend/0.6.0:
    resolution: {integrity: sha512-LOHxIOaPYdHlJRtCQfDIVZtfw/ufM8+rVj649RIHzcm/vGwQRXFt6OPqIFWsm2XEMrNIEtWR64sY1LEKD2vAOA==}
    engines: {node: '>=4.0.0'}

  /deep-is/0.1.4:
    resolution: {integrity: sha512-oIPzksmTg4/MriiaYGO+okXDT7ztn/w3Eptv/+gSIdMdKsJo0u4CfYNFJPy+4SKMuCqGw2wxnA+URMg3t8a/bQ==}
    dev: true

  /deepmerge/4.2.2:
    resolution: {integrity: sha512-FJ3UgI4gIl+PHZm53knsuSFpE+nESMr7M4v9QcgB7S63Kj/6WqMiFQJpBBYz1Pt+66bZpP3Q7Lye0Oo9MPKEdg==}
    engines: {node: '>=0.10.0'}
    dev: true

  /defaults/1.0.3:
    resolution: {integrity: sha1-xlYFHpgX2f8I7YgUd/P+QBnz730=}
    dependencies:
      clone: 1.0.4

  /defer-to-connect/2.0.1:
    resolution: {integrity: sha512-4tvttepXG1VaYGrRibk5EwJd1t4udunSOVMdLSAL6mId1ix438oPwPZMALY41FCijukO1L0twNcGsdzS7dHgDg==}
    engines: {node: '>=10'}

  /define-lazy-prop/2.0.0:
    resolution: {integrity: sha512-Ds09qNh8yw3khSjiJjiUInaGX9xlqZDY7JVryGxdxV7NPeuqQfplOpQ66yJFZut3jLa5zOwkXw1g9EI2uKh4Og==}
    engines: {node: '>=8'}

  /define-properties/1.1.4:
    resolution: {integrity: sha512-uckOqKcfaVvtBdsVkdPv3XjveQJsNQqmhXgRi8uhvWWuPYZCNlzT8qAyblUgNoXdHdjMTzAqeGjAoli8f+bzPA==}
    engines: {node: '>= 0.4'}
    dependencies:
      has-property-descriptors: 1.0.0
      object-keys: 1.1.1

  /delay/5.0.0:
    resolution: {integrity: sha512-ReEBKkIfe4ya47wlPYf/gu5ib6yUG0/Aez0JQZQz94kiWtRQvZIQbTiehsnwHvLSWJnQdhVeqYue7Id1dKr0qw==}
    engines: {node: '>=10'}

  /delayed-stream/1.0.0:
    resolution: {integrity: sha1-3zrhmayt+31ECqrgsp4icrJOxhk=}
    engines: {node: '>=0.4.0'}
    dev: true

  /delegates/1.0.0:
    resolution: {integrity: sha1-hMbhWbgZBP3KWaDvRM2HDTElD5o=}

  /deprecation/2.3.1:
    resolution: {integrity: sha512-xmHIy4F3scKVwMsQ4WnVaS8bHOx0DmVwRywosKhaILI0ywMDWPtBSku2HNxRvF7jtwDRsoEwYQSfbxj8b7RlJQ==}
    dev: false

  /detect-libc/1.0.3:
    resolution: {integrity: sha1-+hN8S9aY7fVc1c0CrFWfkaTEups=}
    engines: {node: '>=0.10'}
    hasBin: true

  /detect-newline/3.1.0:
    resolution: {integrity: sha512-TLz+x/vEXm/Y7P7wn1EJFNLxYpUD4TgMosxY6fAVJUnJMbupHBOncxyWUG9OpTaH9EBD7uFI5LfEgmMOc54DsA==}
    engines: {node: '>=8'}
    dev: true

  /diff-sequences/27.5.1:
    resolution: {integrity: sha512-k1gCAXAsNgLwEL+Y8Wvl+M6oEFj5bgazfZULpS5CneoPPXRaCCW7dm+q21Ky2VEE5X+VeRDBVg1Pcvvsr4TtNQ==}
    engines: {node: ^10.13.0 || ^12.13.0 || ^14.15.0 || >=15.0.0}

  /diff-sequences/28.0.2:
    resolution: {integrity: sha512-YtEoNynLDFCRznv/XDalsKGSZDoj0U5kLnXvY0JSq3nBboRrZXjD81+eSiwi+nzcZDwedMmcowcxNwwgFW23mQ==}
    engines: {node: ^12.13.0 || ^14.15.0 || ^16.10.0 || >=17.0.0}
    dev: true

  /dir-glob/3.0.1:
    resolution: {integrity: sha512-WkrWp9GR4KXfKGYzOLmTuGVi1UWFfws377n9cc55/tb6DuqyF6pcQ5AbiHEshaDpY9v6oaSr2XCDidGmMwdzIA==}
    engines: {node: '>=8'}
    dependencies:
      path-type: 4.0.0
    dev: true

  /dom-accessibility-api/0.5.14:
    resolution: {integrity: sha512-NMt+m9zFMPZe0JcY9gN224Qvk6qLIdqex29clBvc/y75ZBX9YA9wNK3frsYvu2DI1xcCIwxwnX+TlsJ2DSOADg==}
    dev: true

  /dom-serializer/1.4.1:
    resolution: {integrity: sha512-VHwB3KfrcOOkelEG2ZOfxqLZdfkil8PtJi4P8N2MMXucZq2yLp75ClViUlOVwyoHEDjYU433Aq+5zWP61+RGag==}
    dependencies:
      domelementtype: 2.3.0
      domhandler: 4.3.1
      entities: 2.2.0

  /domelementtype/2.3.0:
    resolution: {integrity: sha512-OLETBj6w0OsagBwdXnPdN0cnMfF9opN69co+7ZrbfPGrdpPVNBUj02spi6B1N7wChLQiPn4CSH/zJvXw56gmHw==}

  /domexception/4.0.0:
    resolution: {integrity: sha512-A2is4PLG+eeSfoTMA95/s4pvAoSo2mKtiM5jlHkAVewmiO8ISFTFKZjH7UAM1Atli/OT/7JHOrJRJiMKUZKYBw==}
    engines: {node: '>=12'}
    dependencies:
      webidl-conversions: 7.0.0
    dev: true

  /domhandler/4.3.1:
    resolution: {integrity: sha512-GrwoxYN+uWlzO8uhUXRl0P+kHE4GtVPfYzVLcUxPL7KNdHKj66vvlhiweIHqYYXWlw+T8iLMp42Lm67ghw4WMQ==}
    engines: {node: '>= 4'}
    dependencies:
      domelementtype: 2.3.0

  /domutils/2.8.0:
    resolution: {integrity: sha512-w96Cjofp72M5IIhpjgobBimYEfoPjx1Vx0BSX9P30WBdZW2WIKU0T1Bd0kz2eNZ9ikjKgHbEyKx8BB6H1L3h3A==}
    dependencies:
      dom-serializer: 1.4.1
      domelementtype: 2.3.0
      domhandler: 4.3.1

  /dot-case/3.0.4:
    resolution: {integrity: sha512-Kv5nKlh6yRrdrGvxeJ2e5y2eRUpkUosIW4A2AS38zwSz27zu7ufDwQPi5Jhs3XAlGNetl3bmnGhQsMtkKJnj3w==}
    dependencies:
      no-case: 3.0.4
      tslib: 2.4.0

  /dotenv-expand/5.1.0:
    resolution: {integrity: sha512-YXQl1DSa4/PQyRfgrv6aoNjhasp/p4qs9FjJ4q4cQk+8m4r6k4ZSiEyytKG8f8W9gi8WsQtIObNmKd+tMzNTmA==}

  /dotenv/16.0.1:
    resolution: {integrity: sha512-1K6hR6wtk2FviQ4kEiSjFiH5rpzEVi8WW0x96aztHVMhEspNpc4DVOUTEHtEva5VThQ8IaBX1Pe4gSzpVVUsKQ==}
    engines: {node: '>=12'}

  /dotenv/7.0.0:
    resolution: {integrity: sha512-M3NhsLbV1i6HuGzBUH8vXrtxOk+tWmzWKDMbAVSUp3Zsjm7ywFeuwrUXhmhQyRK1q5B5GGy7hcXPbj3bnfZg2g==}
    engines: {node: '>=6'}

  /ecdsa-sig-formatter/1.0.11:
    resolution: {integrity: sha512-nagl3RYrbNv6kQkeJIpt6NJZy8twLB/2vtz6yN9Z4vRKHN4/QZJIEbqohALSgwKdnksuY3k5Addp5lg8sVoVcQ==}
    dependencies:
      safe-buffer: 5.2.1
    dev: false

  /electron-to-chromium/1.4.129:
    resolution: {integrity: sha512-GgtN6bsDtHdtXJtlMYZWGB/uOyjZWjmRDumXTas7dGBaB9zUyCjzHet1DY2KhyHN8R0GLbzZWqm4efeddqqyRQ==}

  /emittery/0.10.2:
    resolution: {integrity: sha512-aITqOwnLanpHLNXZJENbOgjUBeHocD+xsSJmNrjovKBW5HbSpW3d1pEls7GFQPUWXiwG9+0P4GtHfEqC/4M0Iw==}
    engines: {node: '>=12'}
    dev: true

  /emoji-regex/8.0.0:
    resolution: {integrity: sha512-MSjYzcWNOA0ewAHpz0MxpYFvwg6yjy1NG3xteoqz644VCo/RPgnr1/GGt+ic3iJTzQ8Eu3TdM14SawnVUmGE6A==}

  /end-of-stream/1.4.4:
    resolution: {integrity: sha512-+uw1inIHVPQoaVuHzRyXd21icM+cnt4CzD5rW+NC1wjOUSTOs+Te7FOv7AhN7vS9x/oIyhLP5PR1H+phQAHu5Q==}
    dependencies:
      once: 1.4.0

  /entities/2.2.0:
    resolution: {integrity: sha512-p92if5Nz619I0w+akJrLZH0MX0Pb5DX39XOwQTtXSdQQOaYH03S1uIQp4mhOZtAXrxq4ViO67YTiLBo2638o9A==}

  /entities/3.0.1:
    resolution: {integrity: sha512-WiyBqoomrwMdFG1e0kqvASYfnlb0lp8M5o5Fw2OFq1hNZxxcNk8Ik0Xm7LxzBhuidnZB/UtBqVCgUz3kBOP51Q==}
    engines: {node: '>=0.12'}

  /err-code/3.0.1:
    resolution: {integrity: sha512-GiaH0KJUewYok+eeY05IIgjtAe4Yltygk9Wqp1V5yVWLdhf0hYZchRjNIT9bb0mSwRcIusT3cx7PJUf3zEIfUA==}
    dev: false

  /error-ex/1.3.2:
    resolution: {integrity: sha512-7dFHNmqeFSEt2ZBsCriorKnn3Z2pj+fd9kmI6QoWw4//DL+icEBfc0U7qJCisqrTsKTjw4fNFy2pW9OqStD84g==}
    dependencies:
      is-arrayish: 0.2.1

  /esbuild-android-64/0.14.39:
    resolution: {integrity: sha512-EJOu04p9WgZk0UoKTqLId9VnIsotmI/Z98EXrKURGb3LPNunkeffqQIkjS2cAvidh+OK5uVrXaIP229zK6GvhQ==}
    engines: {node: '>=12'}
    cpu: [x64]
    os: [android]
    requiresBuild: true
    dev: true
    optional: true

  /esbuild-android-arm64/0.14.39:
    resolution: {integrity: sha512-+twajJqO7n3MrCz9e+2lVOnFplRsaGRwsq1KL/uOy7xK7QdRSprRQcObGDeDZUZsacD5gUkk6OiHiYp6RzU3CA==}
    engines: {node: '>=12'}
    cpu: [arm64]
    os: [android]
    requiresBuild: true
    dev: true
    optional: true

  /esbuild-darwin-64/0.14.39:
    resolution: {integrity: sha512-ImT6eUw3kcGcHoUxEcdBpi6LfTRWaV6+qf32iYYAfwOeV+XaQ/Xp5XQIBiijLeo+LpGci9M0FVec09nUw41a5g==}
    engines: {node: '>=12'}
    cpu: [x64]
    os: [darwin]
    requiresBuild: true
    dev: true
    optional: true

  /esbuild-darwin-arm64/0.14.39:
    resolution: {integrity: sha512-/fcQ5UhE05OiT+bW5v7/up1bDsnvaRZPJxXwzXsMRrr7rZqPa85vayrD723oWMT64dhrgWeA3FIneF8yER0XTw==}
    engines: {node: '>=12'}
    cpu: [arm64]
    os: [darwin]
    requiresBuild: true
    dev: true
    optional: true

  /esbuild-freebsd-64/0.14.39:
    resolution: {integrity: sha512-oMNH8lJI4wtgN5oxuFP7BQ22vgB/e3Tl5Woehcd6i2r6F3TszpCnNl8wo2d/KvyQ4zvLvCWAlRciumhQg88+kQ==}
    engines: {node: '>=12'}
    cpu: [x64]
    os: [freebsd]
    requiresBuild: true
    dev: true
    optional: true

  /esbuild-freebsd-arm64/0.14.39:
    resolution: {integrity: sha512-1GHK7kwk57ukY2yI4ILWKJXaxfr+8HcM/r/JKCGCPziIVlL+Wi7RbJ2OzMcTKZ1HpvEqCTBT/J6cO4ZEwW4Ypg==}
    engines: {node: '>=12'}
    cpu: [arm64]
    os: [freebsd]
    requiresBuild: true
    dev: true
    optional: true

  /esbuild-linux-32/0.14.39:
    resolution: {integrity: sha512-g97Sbb6g4zfRLIxHgW2pc393DjnkTRMeq3N1rmjDUABxpx8SjocK4jLen+/mq55G46eE2TA0MkJ4R3SpKMu7dg==}
    engines: {node: '>=12'}
    cpu: [ia32]
    os: [linux]
    requiresBuild: true
    dev: true
    optional: true

  /esbuild-linux-64/0.14.39:
    resolution: {integrity: sha512-4tcgFDYWdI+UbNMGlua9u1Zhu0N5R6u9tl5WOM8aVnNX143JZoBZLpCuUr5lCKhnD0SCO+5gUyMfupGrHtfggQ==}
    engines: {node: '>=12'}
    cpu: [x64]
    os: [linux]
    requiresBuild: true
    dev: true
    optional: true

  /esbuild-linux-arm/0.14.39:
    resolution: {integrity: sha512-t0Hn1kWVx5UpCzAJkKRfHeYOLyFnXwYynIkK54/h3tbMweGI7dj400D1k0Vvtj2u1P+JTRT9tx3AjtLEMmfVBQ==}
    engines: {node: '>=12'}
    cpu: [arm]
    os: [linux]
    requiresBuild: true
    dev: true
    optional: true

  /esbuild-linux-arm64/0.14.39:
    resolution: {integrity: sha512-23pc8MlD2D6Px1mV8GMglZlKgwgNKAO8gsgsLLcXWSs9lQsCYkIlMo/2Ycfo5JrDIbLdwgP8D2vpfH2KcBqrDQ==}
    engines: {node: '>=12'}
    cpu: [arm64]
    os: [linux]
    requiresBuild: true
    dev: true
    optional: true

  /esbuild-linux-mips64le/0.14.39:
    resolution: {integrity: sha512-epwlYgVdbmkuRr5n4es3B+yDI0I2e/nxhKejT9H0OLxFAlMkeQZxSpxATpDc9m8NqRci6Kwyb/SfmD1koG2Zuw==}
    engines: {node: '>=12'}
    cpu: [mips64el]
    os: [linux]
    requiresBuild: true
    dev: true
    optional: true

  /esbuild-linux-ppc64le/0.14.39:
    resolution: {integrity: sha512-W/5ezaq+rQiQBThIjLMNjsuhPHg+ApVAdTz2LvcuesZFMsJoQAW2hutoyg47XxpWi7aEjJGrkS26qCJKhRn3QQ==}
    engines: {node: '>=12'}
    cpu: [ppc64]
    os: [linux]
    requiresBuild: true
    dev: true
    optional: true

  /esbuild-linux-riscv64/0.14.39:
    resolution: {integrity: sha512-IS48xeokcCTKeQIOke2O0t9t14HPvwnZcy+5baG13Z1wxs9ZrC5ig5ypEQQh4QMKxURD5TpCLHw2W42CLuVZaA==}
    engines: {node: '>=12'}
    cpu: [riscv64]
    os: [linux]
    requiresBuild: true
    dev: true
    optional: true

  /esbuild-linux-s390x/0.14.39:
    resolution: {integrity: sha512-zEfunpqR8sMomqXhNTFEKDs+ik7HC01m3M60MsEjZOqaywHu5e5682fMsqOlZbesEAAaO9aAtRBsU7CHnSZWyA==}
    engines: {node: '>=12'}
    cpu: [s390x]
    os: [linux]
    requiresBuild: true
    dev: true
    optional: true

  /esbuild-netbsd-64/0.14.39:
    resolution: {integrity: sha512-Uo2suJBSIlrZCe4E0k75VDIFJWfZy+bOV6ih3T4MVMRJh1lHJ2UyGoaX4bOxomYN3t+IakHPyEoln1+qJ1qYaA==}
    engines: {node: '>=12'}
    cpu: [x64]
    os: [netbsd]
    requiresBuild: true
    dev: true
    optional: true

  /esbuild-openbsd-64/0.14.39:
    resolution: {integrity: sha512-secQU+EpgUPpYjJe3OecoeGKVvRMLeKUxSMGHnK+aK5uQM3n1FPXNJzyz1LHFOo0WOyw+uoCxBYdM4O10oaCAA==}
    engines: {node: '>=12'}
    cpu: [x64]
    os: [openbsd]
    requiresBuild: true
    dev: true
    optional: true

  /esbuild-sunos-64/0.14.39:
    resolution: {integrity: sha512-qHq0t5gePEDm2nqZLb+35p/qkaXVS7oIe32R0ECh2HOdiXXkj/1uQI9IRogGqKkK+QjDG+DhwiUw7QoHur/Rwg==}
    engines: {node: '>=12'}
    cpu: [x64]
    os: [sunos]
    requiresBuild: true
    dev: true
    optional: true

  /esbuild-windows-32/0.14.39:
    resolution: {integrity: sha512-XPjwp2OgtEX0JnOlTgT6E5txbRp6Uw54Isorm3CwOtloJazeIWXuiwK0ONJBVb/CGbiCpS7iP2UahGgd2p1x+Q==}
    engines: {node: '>=12'}
    cpu: [ia32]
    os: [win32]
    requiresBuild: true
    dev: true
    optional: true

  /esbuild-windows-64/0.14.39:
    resolution: {integrity: sha512-E2wm+5FwCcLpKsBHRw28bSYQw0Ikxb7zIMxw3OPAkiaQhLVr3dnVO8DofmbWhhf6b97bWzg37iSZ45ZDpLw7Ow==}
    engines: {node: '>=12'}
    cpu: [x64]
    os: [win32]
    requiresBuild: true
    dev: true
    optional: true

  /esbuild-windows-arm64/0.14.39:
    resolution: {integrity: sha512-sBZQz5D+Gd0EQ09tZRnz/PpVdLwvp/ufMtJ1iDFYddDaPpZXKqPyaxfYBLs3ueiaksQ26GGa7sci0OqFzNs7KA==}
    engines: {node: '>=12'}
    cpu: [arm64]
    os: [win32]
    requiresBuild: true
    dev: true
    optional: true

  /esbuild/0.14.39:
    resolution: {integrity: sha512-2kKujuzvRWYtwvNjYDY444LQIA3TyJhJIX3Yo4+qkFlDDtGlSicWgeHVJqMUP/2sSfH10PGwfsj+O2ro1m10xQ==}
    engines: {node: '>=12'}
    hasBin: true
    requiresBuild: true
    optionalDependencies:
      esbuild-android-64: 0.14.39
      esbuild-android-arm64: 0.14.39
      esbuild-darwin-64: 0.14.39
      esbuild-darwin-arm64: 0.14.39
      esbuild-freebsd-64: 0.14.39
      esbuild-freebsd-arm64: 0.14.39
      esbuild-linux-32: 0.14.39
      esbuild-linux-64: 0.14.39
      esbuild-linux-arm: 0.14.39
      esbuild-linux-arm64: 0.14.39
      esbuild-linux-mips64le: 0.14.39
      esbuild-linux-ppc64le: 0.14.39
      esbuild-linux-riscv64: 0.14.39
      esbuild-linux-s390x: 0.14.39
      esbuild-netbsd-64: 0.14.39
      esbuild-openbsd-64: 0.14.39
      esbuild-sunos-64: 0.14.39
      esbuild-windows-32: 0.14.39
      esbuild-windows-64: 0.14.39
      esbuild-windows-arm64: 0.14.39
    dev: true

  /escalade/3.1.1:
    resolution: {integrity: sha512-k0er2gUkLf8O0zKJiAhmkTnJlTvINGv7ygDNPbeIsX/TJjGJZHuh9B2UxbsaEkmlEo9MfhrSzmhIlhRlI2GXnw==}
    engines: {node: '>=6'}

  /escape-string-regexp/1.0.5:
    resolution: {integrity: sha1-G2HAViGQqN/2rjuyzwIAyhMLhtQ=}
    engines: {node: '>=0.8.0'}

  /escape-string-regexp/2.0.0:
    resolution: {integrity: sha512-UpzcLCXolUWcNu5HtVMHYdXJjArjsF9C0aNnquZYY4uW/Vu0miy5YoWvbV345HauVvcAUnpRuhMMcqTcGOY2+w==}
    engines: {node: '>=8'}

  /escodegen/2.0.0:
    resolution: {integrity: sha512-mmHKys/C8BFUGI+MAWNcSYoORYLMdPzjrknd2Vc+bUsjN5bXcr8EhrNB+UTqfL1y3I9c4fw2ihgtMPQLBRiQxw==}
    engines: {node: '>=6.0'}
    hasBin: true
    dependencies:
      esprima: 4.0.1
      estraverse: 5.3.0
      esutils: 2.0.3
      optionator: 0.8.3
    optionalDependencies:
      source-map: 0.6.1
    dev: true

  /esprima/4.0.1:
    resolution: {integrity: sha512-eGuFFw7Upda+g4p+QHvnW0RyTX/SVeJBDM/gCtMARO0cLuT2HcEKnTPvhjV6aGeqrCB/sbNop0Kszm0jsaWU4A==}
    engines: {node: '>=4'}
    hasBin: true

  /estraverse/5.3.0:
    resolution: {integrity: sha512-MMdARuVEQziNTeJD8DgMqmhwR11BRQ/cBP+pLtYdSTnf3MIO8fFeiINEbX36ZdNlfU/7A9f3gUw49B3oQsvwBA==}
    engines: {node: '>=4.0'}
    dev: true

  /esutils/2.0.3:
    resolution: {integrity: sha512-kVscqXk4OCp68SZ0dkgEKVi6/8ij300KBWTJq32P/dYeWTSwK41WyTxalN1eRmA5Z9UU/LX9D7FWSmV9SAYx6g==}
    engines: {node: '>=0.10.0'}
    dev: true

  /event-target-shim/5.0.1:
    resolution: {integrity: sha512-i/2XbnSz/uxRCU6+NdVJgKWDTM427+MqYbkQzD321DuCQJUqOuJKIA0IM2+W2xtYHdKOmZ4dR6fExsd4SXL+WQ==}
    engines: {node: '>=6'}
    dev: false

  /events/1.1.1:
    resolution: {integrity: sha1-nr23Y1rQmccNzEwqH1AEKI6L2SQ=}
    engines: {node: '>=0.4.x'}
    dev: false
    optional: true

  /events/3.3.0:
    resolution: {integrity: sha512-mQw+2fkQbALzQ7V0MY0IqdnXNOeTtP4r0lN9z7AAawCXgqea7bDii20AYrIBrFd/Hx0M2Ocz6S111CaFkUcb0Q==}
    engines: {node: '>=0.8.x'}
    dev: true

  /execa/5.1.1:
    resolution: {integrity: sha512-8uSpZZocAZRBAPIEINJj3Lo9HyGitllczc27Eh5YYojjMFMn8yHMDMaUHE2Jqfq05D/wucwI4JGURyXt1vchyg==}
    engines: {node: '>=10'}
    dependencies:
      cross-spawn: 7.0.3
      get-stream: 6.0.1
      human-signals: 2.1.0
      is-stream: 2.0.1
      merge-stream: 2.0.0
      npm-run-path: 4.0.1
      onetime: 5.1.2
      signal-exit: 3.0.7
      strip-final-newline: 2.0.0
    dev: true

  /exit/0.1.2:
    resolution: {integrity: sha1-BjJjj42HfMghB9MKD/8aF8uhzQw=}
    engines: {node: '>= 0.8.0'}
    dev: true

  /expand-template/2.0.3:
    resolution: {integrity: sha512-XYfuKMvj4O35f/pOXLObndIRvyQ+/+6AhODh+OKWj9S9498pHHn/IMszH+gt0fBCRWMNfk1ZSp5x3AifmnI2vg==}
    engines: {node: '>=6'}

  /expect/27.2.5:
    resolution: {integrity: sha512-ZrO0w7bo8BgGoP/bLz+HDCI+0Hfei9jUSZs5yI/Wyn9VkG9w8oJ7rHRgYj+MA7yqqFa0IwHA3flJzZtYugShJA==}
    engines: {node: ^10.13.0 || ^12.13.0 || ^14.15.0 || >=15.0.0}
    dependencies:
      '@jest/types': 27.5.1
      ansi-styles: 5.2.0
      jest-get-type: 27.5.1
      jest-matcher-utils: 27.2.5
      jest-message-util: 27.5.1
      jest-regex-util: 27.5.1

  /expect/28.1.0:
    resolution: {integrity: sha512-qFXKl8Pmxk8TBGfaFKRtcQjfXEnKAs+dmlxdwvukJZorwrAabT7M3h8oLOG01I2utEhkmUTi17CHaPBovZsKdw==}
    engines: {node: ^12.13.0 || ^14.15.0 || ^16.10.0 || >=17.0.0}
    dependencies:
      '@jest/expect-utils': 28.1.0
      jest-get-type: 28.0.2
      jest-matcher-utils: 28.1.0
      jest-message-util: 28.1.0
      jest-util: 28.1.0
    dev: true

  /extend/3.0.2:
    resolution: {integrity: sha512-fjquC59cD7CyW6urNXK0FBufkZcoiGG80wTuPujX590cB5Ttln20E2UB4S/WARVqhXffZl2LNgS+gQdPIIim/g==}
    dev: false

  /external-editor/3.1.0:
    resolution: {integrity: sha512-hMQ4CX1p1izmuLYyZqLMO/qGNw10wSv9QDCPfzXfyFrOaCSSoRfqE1Kf1s5an66J5JZC62NewG+mK49jOCtQew==}
    engines: {node: '>=4'}
    dependencies:
      chardet: 0.7.0
      iconv-lite: 0.4.24
      tmp: 0.0.33

  /extract-zip/2.0.1:
    resolution: {integrity: sha512-GDhU9ntwuKyGXdZBUgTIe+vXnWj0fppUEtMDL0+idd5Sta8TGpHssn/eusA9mrPr9qNDym6SxAYZjNvCn/9RBg==}
    engines: {node: '>= 10.17.0'}
    hasBin: true
    dependencies:
      debug: 4.3.4
      get-stream: 5.2.0
      yauzl: 2.10.0
    optionalDependencies:
      '@types/yauzl': 2.10.0
    transitivePeerDependencies:
      - supports-color

  /fast-bmp/1.0.0:
    resolution: {integrity: sha1-felfQsKQSECQrixwqyVEBnOsyjc=}
    dependencies:
      iobuffer: 3.2.0

  /fast-glob/3.2.11:
    resolution: {integrity: sha512-xrO3+1bxSo3ZVHAnqzyuewYT6aMFHRAd4Kcs92MAonjwQZLsK9d0SF1IyQ3k5PoirxTW0Oe/RqFgMQ6TcNE5Ew==}
    engines: {node: '>=8.6.0'}
    dependencies:
      '@nodelib/fs.stat': 2.0.5
      '@nodelib/fs.walk': 1.2.8
      glob-parent: 5.1.2
      merge2: 1.4.1
      micromatch: 4.0.5
    dev: true

  /fast-jpeg/1.0.1:
    resolution: {integrity: sha1-vVRexs2CQwyl3tS9MLvQYfr+z4s=}
    dependencies:
      iobuffer: 2.1.0
      tiff: 2.1.0

  /fast-json-parse/1.0.3:
    resolution: {integrity: sha512-FRWsaZRWEJ1ESVNbDWmsAlqDk96gPQezzLghafp5J4GUKjbCz3OkAHuZs5TuPEtkbVQERysLp9xv6c24fBm8Aw==}

  /fast-json-stable-stringify/2.1.0:
    resolution: {integrity: sha512-lhd/wF+Lk98HZoTCtlVraHtfh5XYijIjalXck7saUtuanSDyLMxnHhSXEDJqHxD7msR8D0uCmqlkwjCV8xvwHw==}
    dev: true

  /fast-levenshtein/2.0.6:
    resolution: {integrity: sha1-PYpcZog6FqMMqGQ+hR8Zuqd5eRc=}
    dev: true

  /fast-list/1.0.3:
    resolution: {integrity: sha1-9dV1Snwcv2gqFZYe+aBjiXVx6qE=}

  /fast-png/6.1.0:
    resolution: {integrity: sha512-v8e/40RKZbE1mALigoqBOkYnemCVSMmVlGSz8fawZAZg5UQ9OZeR00L++CPvrhIGm2F6TxV5u9lbWD0oOJHcCw==}
    dependencies:
      '@types/pako': 1.0.3
      iobuffer: 5.1.0
      pako: 2.0.4

  /fast-text-encoding/1.0.3:
    resolution: {integrity: sha512-dtm4QZH9nZtcDt8qJiOH9fcQd1NAgi+K1O2DbE6GG1PPCK/BWfOH3idCTRQ4ImXRUOyopDEgDEnVEE7Y/2Wrig==}
    dev: false

  /fastq/1.13.0:
    resolution: {integrity: sha512-YpkpUnK8od0o1hmeSc7UUs/eB/vIPWJYjKck2QKIzAf71Vm1AAQ3EbuZB3g2JIy+pg+ERD0vqI79KyZiB2e2Nw==}
    dependencies:
      reusify: 1.0.4
    dev: true

  /fb-watchman/2.0.1:
    resolution: {integrity: sha512-DkPJKQeY6kKwmuMretBhr7G6Vodr7bFwDYTXIkfG1gjvNpaxBTQV3PbXg6bR1c1UP4jPOX0jHUbbHANL9vRjVg==}
    dependencies:
      bser: 2.1.1
    dev: true

  /fd-slicer/1.1.0:
    resolution: {integrity: sha1-JcfInLH5B3+IkbvmHY85Dq4lbx4=}
    dependencies:
      pend: 1.2.0

  /fft.js/4.0.4:
    resolution: {integrity: sha512-f9c00hphOgeQTlDyavwTtu6RiK8AIFjD6+jvXkNkpeQ7rirK3uFWVpalkoS4LAwbdX7mfZ8aoBfFVQX1Re/8aw==}

  /figures/3.2.0:
    resolution: {integrity: sha512-yaduQFRKLXYOGgEn6AZau90j3ggSOyiqXU0F9JZfeXYhNa+Jk4X+s45A2zg5jns87GAFa34BBm2kXw4XpNcbdg==}
    engines: {node: '>=8'}
    dependencies:
      escape-string-regexp: 1.0.5

  /file-type/10.11.0:
    resolution: {integrity: sha512-uzk64HRpUZyTGZtVuvrjP0FYxzQrBf4rojot6J65YMEbwBLB0CWm0CLojVpwpmFmxcE/lkvYICgfcGozbBq6rw==}
    engines: {node: '>=6'}

  /fill-range/7.0.1:
    resolution: {integrity: sha512-qOo9F+dMUmC2Lcb4BbVvnKJxTPjCm+RRpe4gDuGrzkL7mEVl/djYSu2OdQ2Pa302N4oqkSg9ir6jaLWJ2USVpQ==}
    engines: {node: '>=8'}
    dependencies:
      to-regex-range: 5.0.1

  /find-up/4.1.0:
    resolution: {integrity: sha512-PpOwAdQ/YlXQ2vj8a3h8IipDuYRi3wceVQQGYWxNINccq40Anw7BlsEXCMbt1Zt+OLA6Fq9suIpIWD0OsnISlw==}
    engines: {node: '>=8'}
    dependencies:
      locate-path: 5.0.0
      path-exists: 4.0.0
    dev: true

  /form-data-encoder/1.7.1:
    resolution: {integrity: sha512-EFRDrsMm/kyqbTQocNvRXMLjc7Es2Vk+IQFx/YW7hkUH1eBl4J1fqiP34l74Yt0pFLCNpc06fkbVk00008mzjg==}

  /form-data/4.0.0:
    resolution: {integrity: sha512-ETEklSGi5t0QMZuiXoA/Q6vcnxcLQP5vdugSpuAyi6SVGi2clPPp+xgEhuMaHC+zGgn31Kd235W35f7Hykkaww==}
    engines: {node: '>= 6'}
    dependencies:
      asynckit: 0.4.0
      combined-stream: 1.0.8
      mime-types: 2.1.35
    dev: true

  /fromentries/1.3.2:
    resolution: {integrity: sha512-cHEpEQHUg0f8XdtZCc2ZAhrHzKzT0MrFUTcvx+hfxYu7rGMDc5SKoXFh+n4YigxsHXRzc6OrCshdR1bWH6HHyg==}
    dev: false

  /fs-constants/1.0.0:
    resolution: {integrity: sha512-y6OAwoSIf7FyjMIv94u+b5rdheZEjzR63GTyZJm5qh4Bi+2YgwLCcI/fPFZkL5PSixOt6ZNKm+w+Hfp/Bciwow==}

  /fs-extra/10.1.0:
    resolution: {integrity: sha512-oRXApq54ETRj4eMiFzGnHWGy+zo5raudjuxN0b8H7s/RU2oW0Wvsx9O0ACRN/kRq9E8Vu/ReskGB5o3ji+FzHQ==}
    engines: {node: '>=12'}
    dependencies:
      graceful-fs: 4.2.10
      jsonfile: 6.1.0
      universalify: 2.0.0
    dev: false

  /fs.realpath/1.0.0:
    resolution: {integrity: sha1-FQStJSMVjKpA20onh8sBQRmU6k8=}

  /fsevents/2.3.2:
    resolution: {integrity: sha512-xiqMQR4xAeHTuB9uWm+fFRcIOgKBMiOBP+eXiyT7jsgVCq1bkVygt00oASowB7EdtpOHaaPgKt812P9ab+DDKA==}
    engines: {node: ^8.16.0 || ^10.6.0 || >=11.0.0}
    os: [darwin]
    requiresBuild: true
    dev: true
    optional: true

  /function-bind/1.1.1:
    resolution: {integrity: sha512-yIovAzMX49sF8Yl58fSCWJ5svSLuaibPxXQJFLmBObTuCr0Mf1KiPopGM9NiFjiYBCbfaa2Fh6breQ6ANVTI0A==}

  /gauge/2.7.4:
    resolution: {integrity: sha1-LANAXHU4w51+s3sxcCLjJfsBi/c=}
    dependencies:
      aproba: 1.2.0
      console-control-strings: 1.1.0
      has-unicode: 2.0.1
      object-assign: 4.1.1
      signal-exit: 3.0.7
      string-width: 1.0.2
      strip-ansi: 3.0.1
      wide-align: 1.1.5

  /gaxios/4.3.3:
    resolution: {integrity: sha512-gSaYYIO1Y3wUtdfHmjDUZ8LWaxJQpiavzbF5Kq53akSzvmVg0RfyOcFDbO1KJ/KCGRFz2qG+lS81F0nkr7cRJA==}
    engines: {node: '>=10'}
    dependencies:
      abort-controller: 3.0.0
      extend: 3.0.2
      https-proxy-agent: 5.0.0
      is-stream: 2.0.1
      node-fetch: 2.6.7
    transitivePeerDependencies:
      - encoding
      - supports-color
    dev: false

  /gaxios/5.0.0:
    resolution: {integrity: sha512-VD/yc5ln6XU8Ch1hyYY6kRMBE0Yc2np3fPyeJeYHhrPs1i8rgnsApPMWyrugkl7LLoSqpOJVBWlQIa87OAvt8Q==}
    engines: {node: '>=12'}
    dependencies:
      abort-controller: 3.0.0
      extend: 3.0.2
      https-proxy-agent: 5.0.0
      is-stream: 2.0.1
      node-fetch: 2.6.7
    transitivePeerDependencies:
      - encoding
      - supports-color
    dev: false

  /gcp-metadata/5.0.0:
    resolution: {integrity: sha512-gfwuX3yA3nNsHSWUL4KG90UulNiq922Ukj3wLTrcnX33BB7PwB1o0ubR8KVvXu9nJH+P5w1j2SQSNNqto+H0DA==}
    engines: {node: '>=12'}
    dependencies:
      gaxios: 5.0.0
      json-bigint: 1.0.0
    transitivePeerDependencies:
      - encoding
      - supports-color
    dev: false

  /gensync/1.0.0-beta.2:
    resolution: {integrity: sha512-3hN7NaskYvMDLQY55gnW3NQ+mesEAepTqlg+VEbj7zzqEMBVNhzcGYYeqFo/TlYz6eQiFcp1HcsCZO+nGgS8zg==}
    engines: {node: '>=6.9.0'}

  /get-browser-rtc/1.1.0:
    resolution: {integrity: sha512-MghbMJ61EJrRsDe7w1Bvqt3ZsBuqhce5nrn/XAwgwOXhcsz53/ltdxOse1h/8eKXj5slzxdsz56g5rzOFSGwfQ==}
    dev: false

  /get-caller-file/2.0.5:
    resolution: {integrity: sha512-DyFP3BM/3YHTQOCUL/w0OZHR0lpKeGrxotcHWcqNEdnltqFwXVfhEBQ94eIo34AfQpo0rGki4cyIiftY06h2Fg==}
    engines: {node: 6.* || 8.* || >= 10.*}
    dev: true

  /get-intrinsic/1.1.1:
    resolution: {integrity: sha512-kWZrnVM42QCiEA2Ig1bG8zjoIMOgxWwYCEeNdwY6Tv/cOSeGpcoX4pXHfKUxNKVoArnrEr2e9srnAxxGIraS9Q==}
    dependencies:
      function-bind: 1.1.1
      has: 1.0.3
      has-symbols: 1.0.3

  /get-package-type/0.1.0:
    resolution: {integrity: sha512-pjzuKtY64GYfWizNAJ0fr9VqttZkNiK2iS430LtIHzjBEr6bX8Am2zm4sW4Ro5wjWW5cAlRL1qAMTcXbjNAO2Q==}
    engines: {node: '>=8.0.0'}
    dev: true

  /get-port/4.2.0:
    resolution: {integrity: sha512-/b3jarXkH8KJoOMQc3uVGHASwGLPq3gSFJ7tgJm2diza+bydJPTGOibin2steecKeOylE8oY2JERlVWkAJO6yw==}
    engines: {node: '>=6'}
    dev: true

  /get-port/6.1.2:
    resolution: {integrity: sha512-BrGGraKm2uPqurfGVj/z97/zv8dPleC6x9JBNRTrDNtCkkRF4rPwrQXFgL7+I+q8QSdU4ntLQX2D7KIxSy8nGw==}
    engines: {node: ^12.20.0 || ^14.13.1 || >=16.0.0}

  /get-stream/5.2.0:
    resolution: {integrity: sha512-nBF+F1rAZVCu/p7rjzgA+Yb4lfYXrpl7a6VmJrU8wF9I1CKvP/QwPNZHnOlwbTkY6dvtFIzFMSyQXbLoTQPRpA==}
    engines: {node: '>=8'}
    dependencies:
      pump: 3.0.0

  /get-stream/6.0.1:
    resolution: {integrity: sha512-ts6Wi+2j3jQjqi70w5AlN8DFnkSwC+MqmxEzdEALB2qXZYV3X/b1CTfgPLGJNMeAWxdPfU8FO1ms3NUfaHCPYg==}
    engines: {node: '>=10'}

  /github-from-package/0.0.0:
    resolution: {integrity: sha1-l/tdlr/eiXMxPyDoKI75oWf6ZM4=}

  /glob-parent/5.1.2:
    resolution: {integrity: sha512-AOIgSQCepiJYwP3ARnGx+5VnTu2HBYdzbGP45eLw1vr3zB3vZLeyed1sC9hnbcOc9/SrMyM5RPQrkGz4aS9Zow==}
    engines: {node: '>= 6'}
    dependencies:
      is-glob: 4.0.3
    dev: true

  /glob-to-regexp/0.4.1:
    resolution: {integrity: sha512-lkX1HJXwyMcprw/5YUZc2s7DrpAiHB21/V+E1rHUrVNokkvB6bqMzT0VfV6/86ZNabt1k14YOIaT7nDvOX3Iiw==}
    dev: false
    optional: true

  /glob/7.1.6:
    resolution: {integrity: sha512-LwaxwyZ72Lk7vZINtNNrywX0ZuLyStrdDtabefZKAY5ZGJhVtgdznluResxNmPitE0SAO+O26sWTHeKSI2wMBA==}
    dependencies:
      fs.realpath: 1.0.0
      inflight: 1.0.6
      inherits: 2.0.4
      minimatch: 3.1.2
      once: 1.4.0
      path-is-absolute: 1.0.1
    dev: true

  /glob/7.2.0:
    resolution: {integrity: sha512-lmLf6gtyrPq8tTjSmrO94wBeQbFR3HbLHbuyD69wuyQkImp2hWqMGB47OX65FBkPffO641IP9jWa1z4ivqG26Q==}
    dependencies:
      fs.realpath: 1.0.0
      inflight: 1.0.6
      inherits: 2.0.4
      minimatch: 3.1.2
      once: 1.4.0
      path-is-absolute: 1.0.1

  /globals/11.12.0:
    resolution: {integrity: sha512-WOBp/EEGUiIsJSp7wcv/y6MO+lV9UoncWqxuFfm8eBwzWNgyfBd6Gz+IeKQ9jCmyhoH99g15M3T+QaVHFjizVA==}
    engines: {node: '>=4'}

  /globals/13.14.0:
    resolution: {integrity: sha512-ERO68sOYwm5UuLvSJTY7w7NP2c8S4UcXs3X1GBX8cwOr+ShOcDBbCY5mH4zxz0jsYCdJ8ve8Mv9n2YGJMB1aeg==}
    engines: {node: '>=8'}
    dependencies:
      type-fest: 0.20.2

  /globby/11.1.0:
    resolution: {integrity: sha512-jhIXaOzy1sb8IyocaruWSn1TjmnBVs8Ayhcy83rmxNJ8q2uWKCAj3CnJY+KpGSXCueAPc0i05kVvVKtP1t9S3g==}
    engines: {node: '>=10'}
    dependencies:
      array-union: 2.1.0
      dir-glob: 3.0.1
      fast-glob: 3.2.11
      ignore: 5.2.0
      merge2: 1.4.1
      slash: 3.0.0
    dev: true

  /google-auth-library/8.0.2:
    resolution: {integrity: sha512-HoG+nWFAThLovKpvcbYzxgn+nBJPTfAwtq0GxPN821nOO+21+8oP7MoEHfd1sbDulUFFGfcjJr2CnJ4YssHcyg==}
    engines: {node: '>=12'}
    dependencies:
      arrify: 2.0.1
      base64-js: 1.5.1
      ecdsa-sig-formatter: 1.0.11
      fast-text-encoding: 1.0.3
      gaxios: 5.0.0
      gcp-metadata: 5.0.0
      gtoken: 5.3.2
      jws: 4.0.0
      lru-cache: 6.0.0
    transitivePeerDependencies:
      - encoding
      - supports-color
    dev: false

  /google-p12-pem/3.1.4:
    resolution: {integrity: sha512-HHuHmkLgwjdmVRngf5+gSmpkyaRI6QmOg77J8tkNBHhNEI62sGHyw4/+UkgyZEI7h84NbWprXDJ+sa3xOYFvTg==}
    engines: {node: '>=10'}
    hasBin: true
    dependencies:
      node-forge: 1.3.1
    dev: false

  /got/12.0.4:
    resolution: {integrity: sha512-2Eyz4iU/ktq7wtMFXxzK7g5p35uNYLLdiZarZ5/Yn3IJlNEpBd5+dCgcAyxN8/8guZLszffwe3wVyw+DEVrpBg==}
    engines: {node: '>=14.16'}
    dependencies:
      '@sindresorhus/is': 4.6.0
      '@szmarczak/http-timer': 5.0.1
      '@types/cacheable-request': 6.0.2
      '@types/responselike': 1.0.0
      cacheable-lookup: 6.0.4
      cacheable-request: 7.0.2
      decompress-response: 6.0.0
      form-data-encoder: 1.7.1
      get-stream: 6.0.1
      http2-wrapper: 2.1.11
      lowercase-keys: 3.0.0
      p-cancelable: 3.0.0
      responselike: 2.0.0

  /graceful-fs/4.2.10:
    resolution: {integrity: sha512-9ByhssR2fPVsNZj478qUUbKfmL0+t5BDVyjShtyZZLiK7ZDAArFFfopyOTj0M05wE2tJPisA4iTnnXl2YoPvOA==}

  /gtoken/5.3.2:
    resolution: {integrity: sha512-gkvEKREW7dXWF8NV8pVrKfW7WqReAmjjkMBh6lNCCGOM4ucS0r0YyXXl0r/9Yj8wcW/32ISkfc8h5mPTDbtifQ==}
    engines: {node: '>=10'}
    dependencies:
      gaxios: 4.3.3
      google-p12-pem: 3.1.4
      jws: 4.0.0
    transitivePeerDependencies:
      - encoding
      - supports-color
    dev: false

  /has-flag/3.0.0:
    resolution: {integrity: sha1-tdRU3CGZriJWmfNGfloH87lVuv0=}
    engines: {node: '>=4'}

  /has-flag/4.0.0:
    resolution: {integrity: sha512-EykJT/Q1KjTWctppgIAgfSO0tKVuZUjhgMr17kqTumMl6Afv3EISleU7qZUzoXDFTAHTDC4NOoG/ZxU3EvlMPQ==}
    engines: {node: '>=8'}

  /has-own/1.0.1:
    resolution: {integrity: sha512-RDKhzgQTQfMaLvIFhjahU+2gGnRBK6dYOd5Gd9BzkmnBneOCRYjRC003RIMrdAbH52+l+CnMS4bBCXGer8tEhg==}

  /has-property-descriptors/1.0.0:
    resolution: {integrity: sha512-62DVLZGoiEBDHQyqG4w9xCuZ7eJEwNmJRWw2VY84Oedb7WFcA27fiEVe8oUQx9hAUJ4ekurquucTGwsyO1XGdQ==}
    dependencies:
      get-intrinsic: 1.1.1

  /has-symbols/1.0.3:
    resolution: {integrity: sha512-l3LCuF6MgDNwTDKkdYGEihYjt5pRPbEg46rtlmnSPlUbgmB8LOIrKJbYYFBSbnPaJexMKtiPO8hmeRjRz2Td+A==}
    engines: {node: '>= 0.4'}

  /has-unicode/2.0.1:
    resolution: {integrity: sha1-4Ob+aijPUROIVeCG0Wkedx3iqLk=}

  /has/1.0.3:
    resolution: {integrity: sha512-f2dvO0VU6Oej7RkWJGrehjbzMAjFp5/VKPp5tTpWIV4JHHZK1/BxbFRtf/siA2SWTe09caDmVtYYzWEIbBS4zw==}
    engines: {node: '>= 0.4.0'}
    dependencies:
      function-bind: 1.1.1

  /header-case/2.0.4:
    resolution: {integrity: sha512-H/vuk5TEEVZwrR0lp2zed9OCo1uAILMlx0JEMgC26rzyJJ3N1v6XkwHHXJQdR2doSjcGPM6OKPYoJgf0plJ11Q==}
    dependencies:
      capital-case: 1.0.4
      tslib: 2.4.0

  /hosted-git-info/4.1.0:
    resolution: {integrity: sha512-kyCuEOWjJqZuDbRHzL8V93NzQhwIB71oFWSyzVo+KPZI+pnQPPxucdkrOZvkLRnrf5URsQM+IJ09Dw29cRALIA==}
    engines: {node: '>=10'}
    dependencies:
      lru-cache: 6.0.0
    dev: false

  /html-encoding-sniffer/3.0.0:
    resolution: {integrity: sha512-oWv4T4yJ52iKrufjnyZPkrN0CH3QnrUqdB6In1g5Fe1mia8GmF36gnfNySxoZtxD5+NmYw1EElVXiBk93UeskA==}
    engines: {node: '>=12'}
    dependencies:
      whatwg-encoding: 2.0.0
    dev: true

  /html-escaper/2.0.2:
    resolution: {integrity: sha512-H2iMtd0I4Mt5eYiapRdIDjp+XzelXQ0tFE4JS7YFwFevXXMmOp9myNrUvCg0D6ws8iqkRPBfKHgbwig1SmlLfg==}
    dev: true

  /htmlnano/2.0.2_svgo@2.8.0:
    resolution: {integrity: sha512-+ZrQFS4Ub+zd+/fWwfvoYCEGNEa0/zrpys6CyXxvZDwtL7Pl+pOtRkiujyvBQ7Lmfp7/iEPxtOFgxWA16Gkj3w==}
    peerDependencies:
      cssnano: ^5.0.11
      postcss: ^8.3.11
      purgecss: ^4.0.3
      relateurl: ^0.2.7
      srcset: ^5.0.0
      svgo: ^2.8.0
      terser: ^5.10.0
      uncss: ^0.17.3
    peerDependenciesMeta:
      cssnano:
        optional: true
      postcss:
        optional: true
      purgecss:
        optional: true
      relateurl:
        optional: true
      srcset:
        optional: true
      svgo:
        optional: true
      terser:
        optional: true
      uncss:
        optional: true
    dependencies:
      cosmiconfig: 7.0.1
      posthtml: 0.16.6
      svgo: 2.8.0
      timsort: 0.3.0

  /htmlparser2/7.2.0:
    resolution: {integrity: sha512-H7MImA4MS6cw7nbyURtLPO1Tms7C5H602LRETv95z1MxO/7CP7rDVROehUYeYBUYEON94NXXDEPmZuq+hX4sog==}
    dependencies:
      domelementtype: 2.3.0
      domhandler: 4.3.1
      domutils: 2.8.0
      entities: 3.0.1

  /http-cache-semantics/4.1.0:
    resolution: {integrity: sha512-carPklcUh7ROWRK7Cv27RPtdhYhUsela/ue5/jKzjegVvXDqM2ILE9Q2BGn9JZJh1g87cp56su/FgQSzcWS8cQ==}

  /http-proxy-agent/5.0.0:
    resolution: {integrity: sha512-n2hY8YdoRE1i7r6M0w9DIw5GgZN0G25P8zLCRQ8rjXtTU3vsNFBI/vWK/UIeE6g5MUUz6avwAPXmL6Fy9D/90w==}
    engines: {node: '>= 6'}
    dependencies:
      '@tootallnate/once': 2.0.0
      agent-base: 6.0.2
      debug: 4.3.4
    transitivePeerDependencies:
      - supports-color
    dev: true

  /http2-wrapper/2.1.11:
    resolution: {integrity: sha512-aNAk5JzLturWEUiuhAN73Jcbq96R7rTitAoXV54FYMatvihnpD2+6PUgU4ce3D/m5VDbw+F5CsyKSF176ptitQ==}
    engines: {node: '>=10.19.0'}
    dependencies:
      quick-lru: 5.1.1
      resolve-alpn: 1.2.1

  /https-proxy-agent/5.0.0:
    resolution: {integrity: sha512-EkYm5BcKUGiduxzSt3Eppko+PiNWNEpa4ySk9vTC6wDsQJW9rHSa+UhGNJoRYp7bz6Ht1eaRIa6QaJqO5rCFbA==}
    engines: {node: '>= 6'}
    dependencies:
      agent-base: 6.0.2
      debug: 4.3.4
    transitivePeerDependencies:
      - supports-color

  /human-signals/2.1.0:
    resolution: {integrity: sha512-B4FFZ6q/T2jhhksgkbEW3HBvWIfDW85snkQgawt07S7J5QXTk6BkNV+0yAeZrM5QpMAdYlocGoljn0sJ/WQkFw==}
    engines: {node: '>=10.17.0'}
    dev: true

  /iconv-lite/0.4.24:
    resolution: {integrity: sha512-v3MXnZAcvnywkTUEZomIActle7RXXeedOR31wwl7VlyoXO4Qi9arvSenNQWne1TcRwhCL1HwLI21bEqdpj8/rA==}
    engines: {node: '>=0.10.0'}
    dependencies:
      safer-buffer: 2.1.2

  /iconv-lite/0.6.3:
    resolution: {integrity: sha512-4fCk79wshMdzMp2rH06qWrJE4iolqLhCUH+OiuIgU++RB0+94NlDL81atO7GX55uUKueo0txHNtvEyI6D7WdMw==}
    engines: {node: '>=0.10.0'}
    dependencies:
      safer-buffer: 2.1.2
    dev: true

  /ieee754/1.1.13:
    resolution: {integrity: sha512-4vf7I2LYV/HaWerSo3XmlMkp5eZ83i+/CDluXi/IGTs/O1sejBNhTtnxzmRZfvOUqj7lZjqHkeTvpgSFDlWZTg==}
    dev: false
    optional: true

  /ieee754/1.2.1:
    resolution: {integrity: sha512-dcyqhDvX1C46lXZcVqCpK+FtMRQVdIMN6/Df5js2zouUsqG7I6sFxitIC+7KYK29KdXOLHdu9zL4sFnoVQnqaA==}

  /ignore/5.2.0:
    resolution: {integrity: sha512-CmxgYGiEPCLhfLnpPp1MoRmifwEIOgjcHXxOBjv7mY96c+eWScsOP9c112ZyLdWHi0FxHjI+4uVhKYp/gcdRmQ==}
    engines: {node: '>= 4'}
    dev: true

  /image-js/0.34.0:
    resolution: {integrity: sha512-REGH/VxTU9v96R2jg+84gQhazx8jqT46ieY12lzNzQEL5dMJvWDlIVTEvhmO5BmHG6kHMIb/5kL3LnJnnf8YDQ==}
    engines: {node: '>= 12.0.0'}
    dependencies:
      '@swiftcarrot/color-fns': 3.2.0
      blob-util: 2.0.2
      canny-edge-detector: 1.0.0
      fast-bmp: 1.0.0
      fast-jpeg: 1.0.1
      fast-list: 1.0.3
      fast-png: 6.1.0
      has-own: 1.0.1
      image-type: 4.1.0
      is-array-type: 1.0.0
      is-integer: 1.0.7
      jpeg-js: 0.4.3
      js-priority-queue: 0.1.5
      js-quantities: 1.7.6
      median-quickselect: 1.0.1
      ml-convolution: 0.2.0
      ml-disjoint-set: 1.0.0
      ml-matrix: 6.10.0
      ml-matrix-convolution: 0.4.3
      ml-regression: 5.0.0
      monotone-chain-convex-hull: 1.0.0
      new-array: 1.0.0
      robust-point-in-polygon: 1.0.3
      tiff: 5.0.3
      web-worker-manager: 0.2.0

  /image-type/4.1.0:
    resolution: {integrity: sha512-CFJMJ8QK8lJvRlTCEgarL4ro6hfDQKif2HjSvYCdQZESaIPV4v9imrf7BQHK+sQeTeNeMpWciR9hyC/g8ybXEg==}
    engines: {node: '>=6'}
    dependencies:
      file-type: 10.11.0

  /immediate/3.0.6:
    resolution: {integrity: sha1-nbHb0Pr43m++D13V5Wu2BigN5ps=}
    dev: false

  /import-fresh/3.3.0:
    resolution: {integrity: sha512-veYYhQa+D1QBKznvhUHxb8faxlrwUnxseDAbAp457E0wLNio2bOSKnjYDhMj+YiAq61xrMGhQk9iXVk5FzgQMw==}
    engines: {node: '>=6'}
    dependencies:
      parent-module: 1.0.1
      resolve-from: 4.0.0

  /import-local/3.1.0:
    resolution: {integrity: sha512-ASB07uLtnDs1o6EHjKpX34BKYDSqnFerfTOJL2HvMqF70LnxpjkzDB8J44oT9pu4AMPkQwf8jl6szgvNd2tRIg==}
    engines: {node: '>=8'}
    hasBin: true
    dependencies:
      pkg-dir: 4.2.0
      resolve-cwd: 3.0.0
    dev: true

  /imurmurhash/0.1.4:
    resolution: {integrity: sha1-khi5srkoojixPcT7a21XbyMUU+o=}
    engines: {node: '>=0.8.19'}
    dev: true

  /indent-string/4.0.0:
    resolution: {integrity: sha512-EdDDZu4A2OyIK7Lr/2zG+w5jmbuk1DVBnEwREQvBzspBJkCEbRa8GxU1lghYcaGJCnRWibjDXlq779X1/y5xwg==}
    engines: {node: '>=8'}
    dev: false

  /inflight/1.0.6:
    resolution: {integrity: sha1-Sb1jMdfQLQwJvJEKEHW6gWW1bfk=}
    dependencies:
      once: 1.4.0
      wrappy: 1.0.2

  /inherits/2.0.4:
    resolution: {integrity: sha512-k/vGaX4/Yla3WzyMCvTQOXYeIHvqOKtnqBduzTHpzpQZzAskKMhZ2K+EnBiSM9zGSoIFeMpXKxa4dYeZIQqewQ==}

  /ini/1.3.8:
    resolution: {integrity: sha512-JV/yugV2uzW5iMRSiZAyDtQd+nxtUnjeLt0acNdw98kKLrvuRVyB80tsREOE7yvGVgalhZ6RNXCmEHkUKBKxew==}

  /inquirer/8.2.4:
    resolution: {integrity: sha512-nn4F01dxU8VeKfq192IjLsxu0/OmMZ4Lg3xKAns148rCaXP6ntAoEkVYZThWjwON8AlzdZZi6oqnhNbxUG9hVg==}
    engines: {node: '>=12.0.0'}
    dependencies:
      ansi-escapes: 4.3.2
      chalk: 4.1.2
      cli-cursor: 3.1.0
      cli-width: 3.0.0
      external-editor: 3.1.0
      figures: 3.2.0
      lodash: 4.17.21
      mute-stream: 0.0.8
      ora: 5.4.1
      run-async: 2.4.1
      rxjs: 7.5.5
      string-width: 4.2.3
      strip-ansi: 6.0.1
      through: 2.3.8
      wrap-ansi: 7.0.0

  /iobuffer/2.1.0:
    resolution: {integrity: sha1-B0iC0kAgqF22pQQqBBjvm2suYWo=}

  /iobuffer/3.2.0:
    resolution: {integrity: sha1-kjT00ssQQoGHBPB9H1yDP0EyfiY=}
    dependencies:
      utf8: 2.1.2

  /iobuffer/5.1.0:
    resolution: {integrity: sha512-2BYQoYadP3FkVPfqGxs4WO6z3HWGZokJfIkgOARn4P4ipVQCHJnPyva7rJLVmnRA7XTk8ZoLwutuutGeMpu3PA==}

  /ip/1.1.8:
    resolution: {integrity: sha512-PuExPYUiu6qMBQb4l06ecm6T6ujzhmh+MeJcW9wa89PoAz5pvd4zPgN5WJV104mb6S2T1AwNIAaB70JNrLQWhg==}

  /is-any-array/2.0.0:
    resolution: {integrity: sha512-WdPV58rT3aOWXvvyuBydnCq4S2BM1Yz8shKxlEpk/6x+GX202XRvXOycEFtNgnHVLoc46hpexPFx8Pz1/sMS0w==}

  /is-array-type/1.0.0:
    resolution: {integrity: sha1-C9iiY0MDGcj6Mvp68mAUD0ditQY=}

  /is-arrayish/0.2.1:
    resolution: {integrity: sha1-d8mYQFJ6qOyxqLppe4BkWnqSap0=}

  /is-binary-path/2.1.0:
    resolution: {integrity: sha512-ZMERYes6pDydyuGidse7OsHxtbI7WVeUEozgR/g7rd0xUimYNlvZRE/K2MgZTjWy725IfelLeVcEM97mmtRGXw==}
    engines: {node: '>=8'}
    dependencies:
      binary-extensions: 2.2.0
    dev: true

  /is-core-module/2.9.0:
    resolution: {integrity: sha512-+5FPy5PnwmO3lvfMb0AsoPaBG+5KHUI0wYFXOtYPnVVVspTFUuMZNfNaNVRt3FZadstu2c8x23vykRW/NBoU6A==}
    dependencies:
      has: 1.0.3

  /is-docker/2.2.1:
    resolution: {integrity: sha512-F+i2BKsFrH66iaUFc0woD8sLy8getkwTwtOBjvs56Cx4CgJDeKQeqfz8wAYiSb8JOprWhHH5p77PbmYCvvUuXQ==}
    engines: {node: '>=8'}
    hasBin: true

  /is-extglob/2.1.1:
    resolution: {integrity: sha1-qIwCU1eR8C7TfHahueqXc8gz+MI=}
    engines: {node: '>=0.10.0'}
    dev: true

  /is-finite/1.1.0:
    resolution: {integrity: sha512-cdyMtqX/BOqqNBBiKlIVkytNHm49MtMlYyn1zxzvJKWmFMlGzm+ry5BBfYyeY9YmNKbRSo/o7OX9w9ale0wg3w==}
    engines: {node: '>=0.10.0'}

  /is-fullwidth-code-point/1.0.0:
    resolution: {integrity: sha1-754xOG8DGn8NZDr4L95QxFfvAMs=}
    engines: {node: '>=0.10.0'}
    dependencies:
      number-is-nan: 1.0.1

  /is-fullwidth-code-point/3.0.0:
    resolution: {integrity: sha512-zymm5+u+sCsSWyD9qNaejV3DFvhCKclKdizYaJUuHA83RLjb7nSuGnddCHGv0hk+KY7BMAlsWeK4Ueg6EV6XQg==}
    engines: {node: '>=8'}

  /is-generator-fn/2.1.0:
    resolution: {integrity: sha512-cTIB4yPYL/Grw0EaSzASzg6bBy9gqCofvWN8okThAYIxKJZC+udlRAmGbM0XLeniEJSs8uEgHPGuHSe1XsOLSQ==}
    engines: {node: '>=6'}
    dev: true

  /is-glob/4.0.3:
    resolution: {integrity: sha512-xelSayHH36ZgE7ZWhli7pW34hNbNl8Ojv5KVmkJD4hBdD3th8Tfk9vYasLM+mXWOZhFkgZfxhLSnrwRr4elSSg==}
    engines: {node: '>=0.10.0'}
    dependencies:
      is-extglob: 2.1.1
    dev: true

  /is-integer/1.0.7:
    resolution: {integrity: sha1-a96Bqs3feLZZtmKdYpytxRqIbVw=}
    dependencies:
      is-finite: 1.1.0

  /is-interactive/1.0.0:
    resolution: {integrity: sha512-2HvIEKRoqS62guEC+qBjpvRubdX910WCMuJTZ+I9yvqKU2/12eSL549HMwtabb4oupdj2sMP50k+XJfB/8JE6w==}
    engines: {node: '>=8'}

  /is-json/2.0.1:
    resolution: {integrity: sha1-a+Fm0USCihMdaGiRuYPfYsOUkf8=}

  /is-number/7.0.0:
    resolution: {integrity: sha512-41Cifkg6e8TylSpdtTpeLVMqvSBEVzTttHvERD741+pnZ8ANv0004MRL43QKPDlK9cGvNp6NZWZUBlbGXYxxng==}
    engines: {node: '>=0.12.0'}

  /is-path-inside/4.0.0:
    resolution: {integrity: sha512-lJJV/5dYS+RcL8uQdBDW9c9uWFLLBNRyFhnAKXw5tVqLlKZ4RMGZKv+YQ/IA3OhD+RpbJa1LLFM1FQPGyIXvOA==}
    engines: {node: '>=12'}

  /is-plain-object/5.0.0:
    resolution: {integrity: sha512-VRSzKkbMm5jMDoKLbltAkFQ5Qr7VDiTFGXxYFXXowVj387GeGNOCsOH6Msy00SGZ3Fp84b1Naa1psqgcCIEP5Q==}
    engines: {node: '>=0.10.0'}
    dev: false

  /is-potential-custom-element-name/1.0.1:
    resolution: {integrity: sha512-bCYeRA2rVibKZd+s2625gGnGF/t7DSqDs4dP7CrLA1m7jKWz6pps0LpYLJN8Q64HtmPKJ1hrN3nzPNKFEKOUiQ==}
    dev: true

  /is-stream/2.0.1:
    resolution: {integrity: sha512-hFoiJiTl63nn+kstHGBtewWSKnQLpyb155KHheA1l39uvtO9nWIop1p3udqPcUd/xbF1VLMO4n7OI6p7RbngDg==}
    engines: {node: '>=8'}

  /is-unicode-supported/0.1.0:
    resolution: {integrity: sha512-knxG2q4UC3u8stRGyAVJCOdxFmv5DZiRcdlIaAQXAbSfJya+OhopNotLQrstBhququ4ZpuKbDc/8S6mgXgPFPw==}
    engines: {node: '>=10'}

  /is-wsl/2.2.0:
    resolution: {integrity: sha512-fKzAra0rGJUUBwGBgNkHZuToZcn+TtXHpeCgmkMJMMYx1sQDYaCSyjJBSCa2nH1DGm7s3n1oBnohoVTBaN7Lww==}
    engines: {node: '>=8'}
    dependencies:
      is-docker: 2.2.1

  /isarray/1.0.0:
    resolution: {integrity: sha1-u5NdSFgsuhaMBoNJV6VKPgcSTxE=}

  /isexe/2.0.0:
    resolution: {integrity: sha1-6PvzdNxVb/iUehDcsFctYz8s+hA=}

  /istanbul-lib-coverage/3.2.0:
    resolution: {integrity: sha512-eOeJ5BHCmHYvQK7xt9GkdHuzuCGS1Y6g9Gvnx3Ym33fz/HpLRYxiS0wHNr+m/MBC8B647Xt608vCDEvhl9c6Mw==}
    engines: {node: '>=8'}
    dev: true

  /istanbul-lib-instrument/5.2.0:
    resolution: {integrity: sha512-6Lthe1hqXHBNsqvgDzGO6l03XNeu3CrG4RqQ1KM9+l5+jNGpEJfIELx1NS3SEHmJQA8np/u+E4EPRKRiu6m19A==}
    engines: {node: '>=8'}
    dependencies:
      '@babel/core': 7.16.12
      '@babel/parser': 7.17.10
      '@istanbuljs/schema': 0.1.3
      istanbul-lib-coverage: 3.2.0
      semver: 6.3.0
    transitivePeerDependencies:
      - supports-color
    dev: true

  /istanbul-lib-report/3.0.0:
    resolution: {integrity: sha512-wcdi+uAKzfiGT2abPpKZ0hSU1rGQjUQnLvtY5MpQ7QCTahD3VODhcu4wcfY1YtkGaDD5yuydOLINXsfbus9ROw==}
    engines: {node: '>=8'}
    dependencies:
      istanbul-lib-coverage: 3.2.0
      make-dir: 3.1.0
      supports-color: 7.2.0
    dev: true

  /istanbul-lib-source-maps/4.0.1:
    resolution: {integrity: sha512-n3s8EwkdFIJCG3BPKBYvskgXGoy88ARzvegkitk60NxRdwltLOTaH7CUiMRXvwYorl0Q712iEjcWB+fK/MrWVw==}
    engines: {node: '>=10'}
    dependencies:
      debug: 4.3.4
      istanbul-lib-coverage: 3.2.0
      source-map: 0.6.1
    transitivePeerDependencies:
      - supports-color
    dev: true

  /istanbul-reports/3.1.4:
    resolution: {integrity: sha512-r1/DshN4KSE7xWEknZLLLLDn5CJybV3nw01VTkp6D5jzLuELlcbudfj/eSQFvrKsJuTVCGnePO7ho82Nw9zzfw==}
    engines: {node: '>=8'}
    dependencies:
      html-escaper: 2.0.2
      istanbul-lib-report: 3.0.0
    dev: true

  /javascript-natural-sort/0.7.1:
    resolution: {integrity: sha1-+eIwPUUH9tdDVac2ZNFED7Wg71k=}
    dev: true

  /jest-changed-files/28.0.2:
    resolution: {integrity: sha512-QX9u+5I2s54ZnGoMEjiM2WeBvJR2J7w/8ZUmH2um/WLAuGAYFQcsVXY9+1YL6k0H/AGUdH8pXUAv6erDqEsvIA==}
    engines: {node: ^12.13.0 || ^14.15.0 || ^16.10.0 || >=17.0.0}
    dependencies:
      execa: 5.1.1
      throat: 6.0.1
    dev: true

  /jest-circus/28.1.0:
    resolution: {integrity: sha512-rNYfqfLC0L0zQKRKsg4n4J+W1A2fbyGH7Ss/kDIocp9KXD9iaL111glsLu7+Z7FHuZxwzInMDXq+N1ZIBkI/TQ==}
    engines: {node: ^12.13.0 || ^14.15.0 || ^16.10.0 || >=17.0.0}
    dependencies:
      '@jest/environment': 28.1.0
      '@jest/expect': 28.1.0
      '@jest/test-result': 28.1.0
      '@jest/types': 28.1.0
      '@types/node': 17.0.34
      chalk: 4.1.2
      co: 4.6.0
      dedent: 0.7.0
      is-generator-fn: 2.1.0
      jest-each: 28.1.0
      jest-matcher-utils: 28.1.0
      jest-message-util: 28.1.0
      jest-runtime: 28.1.0
      jest-snapshot: 28.1.0
      jest-util: 28.1.0
      pretty-format: 28.1.0
      slash: 3.0.0
      stack-utils: 2.0.5
      throat: 6.0.1
    transitivePeerDependencies:
      - supports-color
    dev: true

  /jest-cli/28.1.0_@types+node@17.0.34:
    resolution: {integrity: sha512-fDJRt6WPRriHrBsvvgb93OxgajHHsJbk4jZxiPqmZbMDRcHskfJBBfTyjFko0jjfprP544hOktdSi9HVgl4VUQ==}
    engines: {node: ^12.13.0 || ^14.15.0 || ^16.10.0 || >=17.0.0}
    hasBin: true
    peerDependencies:
      node-notifier: ^8.0.1 || ^9.0.0 || ^10.0.0
    peerDependenciesMeta:
      node-notifier:
        optional: true
    dependencies:
      '@jest/core': 28.1.0
      '@jest/test-result': 28.1.0
      '@jest/types': 28.1.0
      chalk: 4.1.2
      exit: 0.1.2
      graceful-fs: 4.2.10
      import-local: 3.1.0
      jest-config: 28.1.0_@types+node@17.0.34
      jest-util: 28.1.0
      jest-validate: 28.1.0
      prompts: 2.4.2
      yargs: 17.5.1
    transitivePeerDependencies:
      - '@types/node'
      - supports-color
      - ts-node
    dev: true

  /jest-config/28.1.0_@types+node@17.0.34:
    resolution: {integrity: sha512-aOV80E9LeWrmflp7hfZNn/zGA4QKv/xsn2w8QCBP0t0+YqObuCWTSgNbHJ0j9YsTuCO08ZR/wsvlxqqHX20iUA==}
    engines: {node: ^12.13.0 || ^14.15.0 || ^16.10.0 || >=17.0.0}
    peerDependencies:
      '@types/node': '*'
      ts-node: '>=9.0.0'
    peerDependenciesMeta:
      '@types/node':
        optional: true
      ts-node:
        optional: true
    dependencies:
      '@babel/core': 7.16.12
      '@jest/test-sequencer': 28.1.0
      '@jest/types': 28.1.0
      '@types/node': 17.0.34
      babel-jest: 28.1.0_@babel+core@7.16.12
      chalk: 4.1.2
      ci-info: 3.3.1
      deepmerge: 4.2.2
      glob: 7.2.0
      graceful-fs: 4.2.10
      jest-circus: 28.1.0
      jest-environment-node: 28.1.0
      jest-get-type: 28.0.2
      jest-regex-util: 28.0.2
      jest-resolve: 28.1.0
      jest-runner: 28.1.0
      jest-util: 28.1.0
      jest-validate: 28.1.0
      micromatch: 4.0.5
      parse-json: 5.2.0
      pretty-format: 28.1.0
      slash: 3.0.0
      strip-json-comments: 3.1.1
    transitivePeerDependencies:
      - supports-color
    dev: true

  /jest-diff/27.5.1:
    resolution: {integrity: sha512-m0NvkX55LDt9T4mctTEgnZk3fmEg3NRYutvMPWM/0iPnkFj2wIeF45O1718cMSOFO1vINkqmxqD8vE37uTEbqw==}
    engines: {node: ^10.13.0 || ^12.13.0 || ^14.15.0 || >=15.0.0}
    dependencies:
      chalk: 4.1.2
      diff-sequences: 27.5.1
      jest-get-type: 27.5.1
      pretty-format: 27.5.1

  /jest-diff/28.1.0:
    resolution: {integrity: sha512-8eFd3U3OkIKRtlasXfiAQfbovgFgRDb0Ngcs2E+FMeBZ4rUezqIaGjuyggJBp+llosQXNEWofk/Sz4Hr5gMUhA==}
    engines: {node: ^12.13.0 || ^14.15.0 || ^16.10.0 || >=17.0.0}
    dependencies:
      chalk: 4.1.2
      diff-sequences: 28.0.2
      jest-get-type: 28.0.2
      pretty-format: 28.1.0
    dev: true

  /jest-docblock/28.0.2:
    resolution: {integrity: sha512-FH10WWw5NxLoeSdQlJwu+MTiv60aXV/t8KEwIRGEv74WARE1cXIqh1vGdy2CraHuWOOrnzTWj/azQKqW4fO7xg==}
    engines: {node: ^12.13.0 || ^14.15.0 || ^16.10.0 || >=17.0.0}
    dependencies:
      detect-newline: 3.1.0
    dev: true

  /jest-each/28.1.0:
    resolution: {integrity: sha512-a/XX02xF5NTspceMpHujmOexvJ4GftpYXqr6HhhmKmExtMXsyIN/fvanQlt/BcgFoRKN4OCXxLQKth9/n6OPFg==}
    engines: {node: ^12.13.0 || ^14.15.0 || ^16.10.0 || >=17.0.0}
    dependencies:
      '@jest/types': 28.1.0
      chalk: 4.1.2
      jest-get-type: 28.0.2
      jest-util: 28.1.0
      pretty-format: 28.1.0
    dev: true

  /jest-environment-jsdom/28.1.0:
    resolution: {integrity: sha512-8n6P4xiDjNVqTWv6W6vJPuQdLx+ZiA3dbYg7YJ+DPzR+9B61K6pMVJrSs2IxfGRG4J7pyAUA5shQ9G0KEun78w==}
    engines: {node: ^12.13.0 || ^14.15.0 || ^16.10.0 || >=17.0.0}
    dependencies:
      '@jest/environment': 28.1.0
      '@jest/fake-timers': 28.1.0
      '@jest/types': 28.1.0
      '@types/jsdom': 16.2.14
      '@types/node': 17.0.34
      jest-mock: 28.1.0
      jest-util: 28.1.0
      jsdom: 19.0.0
    transitivePeerDependencies:
      - bufferutil
      - canvas
      - supports-color
      - utf-8-validate
    dev: true

  /jest-environment-node/28.1.0:
    resolution: {integrity: sha512-gBLZNiyrPw9CSMlTXF1yJhaBgWDPVvH0Pq6bOEwGMXaYNzhzhw2kA/OijNF8egbCgDS0/veRv97249x2CX+udQ==}
    engines: {node: ^12.13.0 || ^14.15.0 || ^16.10.0 || >=17.0.0}
    dependencies:
      '@jest/environment': 28.1.0
      '@jest/fake-timers': 28.1.0
      '@jest/types': 28.1.0
      '@types/node': 17.0.34
      jest-mock: 28.1.0
      jest-util: 28.1.0
    dev: true

  /jest-get-type/27.5.1:
    resolution: {integrity: sha512-2KY95ksYSaK7DMBWQn6dQz3kqAf3BB64y2udeG+hv4KfSOb9qwcYQstTJc1KCbsix+wLZWZYN8t7nwX3GOBLRw==}
    engines: {node: ^10.13.0 || ^12.13.0 || ^14.15.0 || >=15.0.0}

  /jest-get-type/28.0.2:
    resolution: {integrity: sha512-ioj2w9/DxSYHfOm5lJKCdcAmPJzQXmbM/Url3rhlghrPvT3tt+7a/+oXc9azkKmLvoiXjtV83bEWqi+vs5nlPA==}
    engines: {node: ^12.13.0 || ^14.15.0 || ^16.10.0 || >=17.0.0}
    dev: true

  /jest-haste-map/28.1.0:
    resolution: {integrity: sha512-xyZ9sXV8PtKi6NCrJlmq53PyNVHzxmcfXNVvIRHpHmh1j/HChC4pwKgyjj7Z9us19JMw8PpQTJsFWOsIfT93Dw==}
    engines: {node: ^12.13.0 || ^14.15.0 || ^16.10.0 || >=17.0.0}
    dependencies:
      '@jest/types': 28.1.0
      '@types/graceful-fs': 4.1.5
      '@types/node': 17.0.34
      anymatch: 3.1.2
      fb-watchman: 2.0.1
      graceful-fs: 4.2.10
      jest-regex-util: 28.0.2
      jest-util: 28.1.0
      jest-worker: 28.1.0
      micromatch: 4.0.5
      walker: 1.0.8
    optionalDependencies:
      fsevents: 2.3.2
    dev: true

  /jest-leak-detector/28.1.0:
    resolution: {integrity: sha512-uIJDQbxwEL2AMMs2xjhZl2hw8s77c3wrPaQ9v6tXJLGaaQ+4QrNJH5vuw7hA7w/uGT/iJ42a83opAqxGHeyRIA==}
    engines: {node: ^12.13.0 || ^14.15.0 || ^16.10.0 || >=17.0.0}
    dependencies:
      jest-get-type: 28.0.2
      pretty-format: 28.1.0
    dev: true

  /jest-matcher-utils/27.2.5:
    resolution: {integrity: sha512-qNR/kh6bz0Dyv3m68Ck2g1fLW5KlSOUNcFQh87VXHZwWc/gY6XwnKofx76Qytz3x5LDWT09/2+yXndTkaG4aWg==}
    engines: {node: ^10.13.0 || ^12.13.0 || ^14.15.0 || >=15.0.0}
    dependencies:
      chalk: 4.1.2
      jest-diff: 27.5.1
      jest-get-type: 27.5.1
      pretty-format: 27.5.1

  /jest-matcher-utils/28.1.0:
    resolution: {integrity: sha512-onnax0n2uTLRQFKAjC7TuaxibrPSvZgKTcSCnNUz/tOjJ9UhxNm7ZmPpoQavmTDUjXvUQ8KesWk2/VdrxIFzTQ==}
    engines: {node: ^12.13.0 || ^14.15.0 || ^16.10.0 || >=17.0.0}
    dependencies:
      chalk: 4.1.2
      jest-diff: 28.1.0
      jest-get-type: 28.0.2
      pretty-format: 28.1.0
    dev: true

  /jest-message-util/27.5.1:
    resolution: {integrity: sha512-rMyFe1+jnyAAf+NHwTclDz0eAaLkVDdKVHHBFWsBWHnnh5YeJMNWWsv7AbFYXfK3oTqvL7VTWkhNLu1jX24D+g==}
    engines: {node: ^10.13.0 || ^12.13.0 || ^14.15.0 || >=15.0.0}
    dependencies:
      '@babel/code-frame': 7.16.7
      '@jest/types': 27.5.1
      '@types/stack-utils': 2.0.1
      chalk: 4.1.2
      graceful-fs: 4.2.10
      micromatch: 4.0.5
      pretty-format: 27.5.1
      slash: 3.0.0
      stack-utils: 2.0.5

  /jest-message-util/28.1.0:
    resolution: {integrity: sha512-RpA8mpaJ/B2HphDMiDlrAZdDytkmwFqgjDZovM21F35lHGeUeCvYmm6W+sbQ0ydaLpg5bFAUuWG1cjqOl8vqrw==}
    engines: {node: ^12.13.0 || ^14.15.0 || ^16.10.0 || >=17.0.0}
    dependencies:
      '@babel/code-frame': 7.16.7
      '@jest/types': 28.1.0
      '@types/stack-utils': 2.0.1
      chalk: 4.1.2
      graceful-fs: 4.2.10
      micromatch: 4.0.5
      pretty-format: 28.1.0
      slash: 3.0.0
      stack-utils: 2.0.5
    dev: true

  /jest-mock/28.1.0:
    resolution: {integrity: sha512-H7BrhggNn77WhdL7O1apG0Q/iwl0Bdd5E1ydhCJzL3oBLh/UYxAwR3EJLsBZ9XA3ZU4PA3UNw4tQjduBTCTmLw==}
    engines: {node: ^12.13.0 || ^14.15.0 || ^16.10.0 || >=17.0.0}
    dependencies:
      '@jest/types': 28.1.0
      '@types/node': 17.0.34
    dev: true

  /jest-pnp-resolver/1.2.2_jest-resolve@28.1.0:
    resolution: {integrity: sha512-olV41bKSMm8BdnuMsewT4jqlZ8+3TCARAXjZGT9jcoSnrfUnRCqnMoF9XEeoWjbzObpqF9dRhHQj0Xb9QdF6/w==}
    engines: {node: '>=6'}
    peerDependencies:
      jest-resolve: '*'
    peerDependenciesMeta:
      jest-resolve:
        optional: true
    dependencies:
      jest-resolve: 28.1.0
    dev: true

  /jest-regex-util/27.5.1:
    resolution: {integrity: sha512-4bfKq2zie+x16okqDXjXn9ql2B0dScQu+vcwe4TvFVhkVyuWLqpZrZtXxLLWoXYgn0E87I6r6GRYHF7wFZBUvg==}
    engines: {node: ^10.13.0 || ^12.13.0 || ^14.15.0 || >=15.0.0}

  /jest-regex-util/28.0.2:
    resolution: {integrity: sha512-4s0IgyNIy0y9FK+cjoVYoxamT7Zeo7MhzqRGx7YDYmaQn1wucY9rotiGkBzzcMXTtjrCAP/f7f+E0F7+fxPNdw==}
    engines: {node: ^12.13.0 || ^14.15.0 || ^16.10.0 || >=17.0.0}
    dev: true

  /jest-resolve-dependencies/28.1.0:
    resolution: {integrity: sha512-Ue1VYoSZquPwEvng7Uefw8RmZR+me/1kr30H2jMINjGeHgeO/JgrR6wxj2ofkJ7KSAA11W3cOrhNCbj5Dqqd9g==}
    engines: {node: ^12.13.0 || ^14.15.0 || ^16.10.0 || >=17.0.0}
    dependencies:
      jest-regex-util: 28.0.2
      jest-snapshot: 28.1.0
    transitivePeerDependencies:
      - supports-color
    dev: true

  /jest-resolve/28.1.0:
    resolution: {integrity: sha512-vvfN7+tPNnnhDvISuzD1P+CRVP8cK0FHXRwPAcdDaQv4zgvwvag2n55/h5VjYcM5UJG7L4TwE5tZlzcI0X2Lhw==}
    engines: {node: ^12.13.0 || ^14.15.0 || ^16.10.0 || >=17.0.0}
    dependencies:
      chalk: 4.1.2
      graceful-fs: 4.2.10
      jest-haste-map: 28.1.0
      jest-pnp-resolver: 1.2.2_jest-resolve@28.1.0
      jest-util: 28.1.0
      jest-validate: 28.1.0
      resolve: 1.22.0
      resolve.exports: 1.1.0
      slash: 3.0.0
    dev: true

  /jest-runner/28.1.0:
    resolution: {integrity: sha512-FBpmuh1HB2dsLklAlRdOxNTTHKFR6G1Qmd80pVDvwbZXTriqjWqjei5DKFC1UlM732KjYcE6yuCdiF0WUCOS2w==}
    engines: {node: ^12.13.0 || ^14.15.0 || ^16.10.0 || >=17.0.0}
    dependencies:
      '@jest/console': 28.1.0
      '@jest/environment': 28.1.0
      '@jest/test-result': 28.1.0
      '@jest/transform': 28.1.0
      '@jest/types': 28.1.0
      '@types/node': 17.0.34
      chalk: 4.1.2
      emittery: 0.10.2
      graceful-fs: 4.2.10
      jest-docblock: 28.0.2
      jest-environment-node: 28.1.0
      jest-haste-map: 28.1.0
      jest-leak-detector: 28.1.0
      jest-message-util: 28.1.0
      jest-resolve: 28.1.0
      jest-runtime: 28.1.0
      jest-util: 28.1.0
      jest-watcher: 28.1.0
      jest-worker: 28.1.0
      source-map-support: 0.5.13
      throat: 6.0.1
    transitivePeerDependencies:
      - supports-color
    dev: true

  /jest-runtime/28.1.0:
    resolution: {integrity: sha512-wNYDiwhdH/TV3agaIyVF0lsJ33MhyujOe+lNTUiolqKt8pchy1Hq4+tDMGbtD5P/oNLA3zYrpx73T9dMTOCAcg==}
    engines: {node: ^12.13.0 || ^14.15.0 || ^16.10.0 || >=17.0.0}
    dependencies:
      '@jest/environment': 28.1.0
      '@jest/fake-timers': 28.1.0
      '@jest/globals': 28.1.0
      '@jest/source-map': 28.0.2
      '@jest/test-result': 28.1.0
      '@jest/transform': 28.1.0
      '@jest/types': 28.1.0
      chalk: 4.1.2
      cjs-module-lexer: 1.2.2
      collect-v8-coverage: 1.0.1
      execa: 5.1.1
      glob: 7.2.0
      graceful-fs: 4.2.10
      jest-haste-map: 28.1.0
      jest-message-util: 28.1.0
      jest-mock: 28.1.0
      jest-regex-util: 28.0.2
      jest-resolve: 28.1.0
      jest-snapshot: 28.1.0
      jest-util: 28.1.0
      slash: 3.0.0
      strip-bom: 4.0.0
    transitivePeerDependencies:
      - supports-color
    dev: true

  /jest-snapshot/28.1.0:
    resolution: {integrity: sha512-ex49M2ZrZsUyQLpLGxQtDbahvgBjlLPgklkqGM0hq/F7W/f8DyqZxVHjdy19QKBm4O93eDp+H5S23EiTbbUmHw==}
    engines: {node: ^12.13.0 || ^14.15.0 || ^16.10.0 || >=17.0.0}
    dependencies:
      '@babel/core': 7.16.12
      '@babel/generator': 7.17.10
      '@babel/plugin-syntax-typescript': 7.17.10_@babel+core@7.16.12
      '@babel/traverse': 7.17.10
      '@babel/types': 7.17.10
      '@jest/expect-utils': 28.1.0
      '@jest/transform': 28.1.0
      '@jest/types': 28.1.0
      '@types/babel__traverse': 7.17.1
      '@types/prettier': 2.6.1
      babel-preset-current-node-syntax: 1.0.1_@babel+core@7.16.12
      chalk: 4.1.2
      expect: 28.1.0
      graceful-fs: 4.2.10
      jest-diff: 28.1.0
      jest-get-type: 28.0.2
      jest-haste-map: 28.1.0
      jest-matcher-utils: 28.1.0
      jest-message-util: 28.1.0
      jest-util: 28.1.0
      natural-compare: 1.4.0
      pretty-format: 28.1.0
      semver: 7.3.7
    transitivePeerDependencies:
      - supports-color
    dev: true

  /jest-util/28.1.0:
    resolution: {integrity: sha512-qYdCKD77k4Hwkose2YBEqQk7PzUf/NSE+rutzceduFveQREeH6b+89Dc9+wjX9dAwHcgdx4yedGA3FQlU/qCTA==}
    engines: {node: ^12.13.0 || ^14.15.0 || ^16.10.0 || >=17.0.0}
    dependencies:
      '@jest/types': 28.1.0
      '@types/node': 17.0.34
      chalk: 4.1.2
      ci-info: 3.3.1
      graceful-fs: 4.2.10
      picomatch: 2.3.1
    dev: true

  /jest-validate/28.1.0:
    resolution: {integrity: sha512-Lly7CJYih3vQBfjLeANGgBSBJ7pEa18cxpQfQEq2go2xyEzehnHfQTjoUia8xUv4x4J80XKFIDwJJThXtRFQXQ==}
    engines: {node: ^12.13.0 || ^14.15.0 || ^16.10.0 || >=17.0.0}
    dependencies:
      '@jest/types': 28.1.0
      camelcase: 6.3.0
      chalk: 4.1.2
      jest-get-type: 28.0.2
      leven: 3.1.0
      pretty-format: 28.1.0
    dev: true

  /jest-watcher/28.1.0:
    resolution: {integrity: sha512-tNHMtfLE8Njcr2IRS+5rXYA4BhU90gAOwI9frTGOqd+jX0P/Au/JfRSNqsf5nUTcWdbVYuLxS1KjnzILSoR5hA==}
    engines: {node: ^12.13.0 || ^14.15.0 || ^16.10.0 || >=17.0.0}
    dependencies:
      '@jest/test-result': 28.1.0
      '@jest/types': 28.1.0
      '@types/node': 17.0.34
      ansi-escapes: 4.3.2
      chalk: 4.1.2
      emittery: 0.10.2
      jest-util: 28.1.0
      string-length: 4.0.2
    dev: true

  /jest-worker/28.1.0:
    resolution: {integrity: sha512-ZHwM6mNwaWBR52Snff8ZvsCTqQsvhCxP/bT1I6T6DAnb6ygkshsyLQIMxFwHpYxht0HOoqt23JlC01viI7T03A==}
    engines: {node: ^12.13.0 || ^14.15.0 || ^16.10.0 || >=17.0.0}
    dependencies:
      '@types/node': 17.0.34
      merge-stream: 2.0.0
      supports-color: 8.1.1
    dev: true

  /jest/28.1.0_@types+node@17.0.34:
    resolution: {integrity: sha512-TZR+tHxopPhzw3c3560IJXZWLNHgpcz1Zh0w5A65vynLGNcg/5pZ+VildAd7+XGOu6jd58XMY/HNn0IkZIXVXg==}
    engines: {node: ^12.13.0 || ^14.15.0 || ^16.10.0 || >=17.0.0}
    hasBin: true
    peerDependencies:
      node-notifier: ^8.0.1 || ^9.0.0 || ^10.0.0
    peerDependenciesMeta:
      node-notifier:
        optional: true
    dependencies:
      '@jest/core': 28.1.0
      import-local: 3.1.0
      jest-cli: 28.1.0_@types+node@17.0.34
    transitivePeerDependencies:
      - '@types/node'
      - supports-color
      - ts-node
    dev: true

  /jmespath/0.16.0:
    resolution: {integrity: sha512-9FzQjJ7MATs1tSpnco1K6ayiYE3figslrXA72G2HQ/n76RzvYlofyi5QM+iX4YRs/pu3yzxlVQSST23+dMDknw==}
    engines: {node: '>= 0.6.0'}
    dev: false
    optional: true

  /joycon/3.1.1:
    resolution: {integrity: sha512-34wB/Y7MW7bzjKRjUKTa46I2Z7eV62Rkhva+KkopW7Qvv/OSWBqvkSY7vusOPrNuZcUG3tApvdVgNB8POj3SPw==}
    engines: {node: '>=10'}
    dev: true

  /jpeg-js/0.4.3:
    resolution: {integrity: sha512-ru1HWKek8octvUHFHvE5ZzQ1yAsJmIvRdGWvSoKV52XKyuyYA437QWDttXT8eZXDSbuMpHlLzPDZUPd6idIz+Q==}

  /js-priority-queue/0.1.5:
    resolution: {integrity: sha1-9x6bISDJHood2rO300fawB2B6Dc=}

  /js-quantities/1.7.6:
    resolution: {integrity: sha512-h6TH1xK1u/zdjD26M6kKVthZONJSDTIRzrohbqOILfJAyanWHGlJLWuAWkSMtqi8k/IxshStsc97Pkf8SL9yvA==}

  /js-tokens/4.0.0:
    resolution: {integrity: sha512-RdJUflcE3cUzKiMqQgsCu06FPu9UdIJO0beYbPhHN4k6apgJtifcoCtT9bcxOpYBtpD2kCM6Sbzg4CausW/PKQ==}

  /js-yaml/3.14.1:
    resolution: {integrity: sha512-okMH7OXXJ7YrN9Ok3/SXrnu4iX9yOk+25nqX4imS2npuvTYDmo/QEZoqwZkYaIDk3jVvBOTOIEgEhaLOynBS9g==}
    hasBin: true
    dependencies:
      argparse: 1.0.10
      esprima: 4.0.1

  /jsdom/19.0.0:
    resolution: {integrity: sha512-RYAyjCbxy/vri/CfnjUWJQQtZ3LKlLnDqj+9XLNnJPgEGeirZs3hllKR20re8LUZ6o1b1X4Jat+Qd26zmP41+A==}
    engines: {node: '>=12'}
    peerDependencies:
      canvas: ^2.5.0
    peerDependenciesMeta:
      canvas:
        optional: true
    dependencies:
      abab: 2.0.6
      acorn: 8.7.1
      acorn-globals: 6.0.0
      cssom: 0.5.0
      cssstyle: 2.3.0
      data-urls: 3.0.2
      decimal.js: 10.3.1
      domexception: 4.0.0
      escodegen: 2.0.0
      form-data: 4.0.0
      html-encoding-sniffer: 3.0.0
      http-proxy-agent: 5.0.0
      https-proxy-agent: 5.0.0
      is-potential-custom-element-name: 1.0.1
      nwsapi: 2.2.0
      parse5: 6.0.1
      saxes: 5.0.1
      symbol-tree: 3.2.4
      tough-cookie: 4.0.0
      w3c-hr-time: 1.0.2
      w3c-xmlserializer: 3.0.0
      webidl-conversions: 7.0.0
      whatwg-encoding: 2.0.0
      whatwg-mimetype: 3.0.0
      whatwg-url: 10.0.0
      ws: 8.4.2
      xml-name-validator: 4.0.0
    transitivePeerDependencies:
      - bufferutil
      - supports-color
      - utf-8-validate
    dev: true

  /jsesc/2.5.2:
    resolution: {integrity: sha512-OYu7XEzjkCQ3C5Ps3QIZsQfNpqoJyZZA99wd9aWd05NCtC5pWOkShK2mkL6HXQR6/Cy2lbNdPlZBpuQHXE63gA==}
    engines: {node: '>=4'}
    hasBin: true

  /json-bigint/1.0.0:
    resolution: {integrity: sha512-SiPv/8VpZuWbvLSMtTDU8hEfrZWg/mH/nV/b4o0CYbSxu1UIQPLdwKOCIyLQX+VIPO5vrLX3i8qtqFyhdPSUSQ==}
    dependencies:
      bignumber.js: 9.0.2
    dev: false

  /json-buffer/3.0.1:
    resolution: {integrity: sha512-4bV5BfR2mqfQTJm+V5tPPdf+ZpuhiIvTuAB5g8kcrXOZpTT/QwwVRWBywX1ozr6lEuPdbHxwaJlm9G6mI2sfSQ==}

  /json-parse-even-better-errors/2.3.1:
    resolution: {integrity: sha512-xyFwyhro/JEof6Ghe2iz2NcXoj2sloNsWr/XsERDK/oiPCfaNhl5ONfp+jQdAZRQQ0IJWNzH9zIZF7li91kh2w==}

  /json5/2.2.1:
    resolution: {integrity: sha512-1hqLFMSrGHRHxav9q9gNjJ5EXznIxGVO09xQRrwplcS8qs28pZ8s8hupZAmqDwZUmVZ2Qb2jnyPOWcDH8m8dlA==}
    engines: {node: '>=6'}
    hasBin: true

  /jsonfile/6.1.0:
    resolution: {integrity: sha512-5dgndWOriYSm5cnYaJNhalLNDKOqFwyDB/rr1E9ZsGciGvKPs8R2xYGCacuf3z6K1YKDz182fd+fY3cn3pMqXQ==}
    dependencies:
      universalify: 2.0.0
    optionalDependencies:
      graceful-fs: 4.2.10
    dev: false

  /jsonwebtoken/8.5.1:
    resolution: {integrity: sha512-XjwVfRS6jTMsqYs0EsuJ4LGxXV14zQybNd4L2r0UvbVnSF9Af8x7p5MzbJ90Ioz/9TI41/hTCvznF/loiSzn8w==}
    engines: {node: '>=4', npm: '>=1.4.28'}
    dependencies:
      jws: 3.2.2
      lodash.includes: 4.3.0
      lodash.isboolean: 3.0.3
      lodash.isinteger: 4.0.4
      lodash.isnumber: 3.0.3
      lodash.isplainobject: 4.0.6
      lodash.isstring: 4.0.1
      lodash.once: 4.1.1
      ms: 2.1.3
      semver: 5.7.1
    dev: false

  /jszip/3.9.1:
    resolution: {integrity: sha512-H9A60xPqJ1CuC4Ka6qxzXZeU8aNmgOeP5IFqwJbQQwtu2EUYxota3LdsiZWplF7Wgd9tkAd0mdu36nceSaPuYw==}
    dependencies:
      lie: 3.3.0
      pako: 1.0.11
      readable-stream: 2.3.7
      set-immediate-shim: 1.0.1
    dev: false

  /jwa/1.4.1:
    resolution: {integrity: sha512-qiLX/xhEEFKUAJ6FiBMbes3w9ATzyk5W7Hvzpa/SLYdxNtng+gcurvrI7TbACjIXlsJyr05/S1oUhZrc63evQA==}
    dependencies:
      buffer-equal-constant-time: 1.0.1
      ecdsa-sig-formatter: 1.0.11
      safe-buffer: 5.2.1
    dev: false

  /jwa/2.0.0:
    resolution: {integrity: sha512-jrZ2Qx916EA+fq9cEAeCROWPTfCwi1IVHqT2tapuqLEVVDKFDENFw1oL+MwrTvH6msKxsd1YTDVw6uKEcsrLEA==}
    dependencies:
      buffer-equal-constant-time: 1.0.1
      ecdsa-sig-formatter: 1.0.11
      safe-buffer: 5.2.1
    dev: false

  /jws/3.2.2:
    resolution: {integrity: sha512-YHlZCB6lMTllWDtSPHz/ZXTsi8S00usEV6v1tjq8tOUZzw7DpSDWVXjXDre6ed1w/pd495ODpHZYSdkRTsa0HA==}
    dependencies:
      jwa: 1.4.1
      safe-buffer: 5.2.1
    dev: false

  /jws/4.0.0:
    resolution: {integrity: sha512-KDncfTmOZoOMTFG4mBlG0qUIOlc03fmzH+ru6RgYVZhPkyiy/92Owlt/8UEN+a4TXR1FQetfIpJE8ApdvdVxTg==}
    dependencies:
      jwa: 2.0.0
      safe-buffer: 5.2.1
    dev: false

  /keyv/4.2.7:
    resolution: {integrity: sha512-HeOstD8SXvtWoQhMMBCelcUuZsiV7T7MwsADtOXT0KuwYP9nCxrSoMDeLXNDTLN3VFSuRp38JzoGbbTboq3QQw==}
    dependencies:
      compress-brotli: 1.3.8
      json-buffer: 3.0.1

  /kleur/3.0.3:
    resolution: {integrity: sha512-eTIzlVOSUR+JxdDFepEYcBMtZ9Qqdef+rnzWdRZuMbOywu5tO2w2N7rqjoANZ5k9vywhL6Br1VRjUIgTQx4E8w==}
    engines: {node: '>=6'}
    dev: true

  /leven/3.1.0:
    resolution: {integrity: sha512-qsda+H8jTaUaN/x5vzW2rzc+8Rw4TAQ/4KjB46IwK5VH+IlVeeeje/EoZRpiXvIqjFgK84QffqPztGI3VBLG1A==}
    engines: {node: '>=6'}
    dev: true

  /levn/0.3.0:
    resolution: {integrity: sha1-OwmSTt+fCDwEkP3UwLxEIeBHZO4=}
    engines: {node: '>= 0.8.0'}
    dependencies:
      prelude-ls: 1.1.2
      type-check: 0.3.2
    dev: true

  /lie/3.3.0:
    resolution: {integrity: sha512-UaiMJzeWRlEujzAuw5LokY1L5ecNQYZKfmyZ9L7wDHb/p5etKaxXhohBcrw0EYby+G/NA52vRSN4N39dxHAIwQ==}
    dependencies:
      immediate: 3.0.6
    dev: false

  /lilconfig/2.0.5:
    resolution: {integrity: sha512-xaYmXZtTHPAw5m+xLN8ab9C+3a8YmV3asNSPOATITbtwrfbwaLJj8h66H1WMIpALCkqsIzK3h7oQ+PdX+LQ9Eg==}
    engines: {node: '>=10'}
    dev: true

  /lines-and-columns/1.2.4:
    resolution: {integrity: sha512-7ylylesZQ/PV29jhEDl3Ufjo6ZX7gCqJr5F7PKrqc93v7fzSymt1BpwEU8nAUXs8qzzvqhbjhK5QZg6Mt/HkBg==}

  /lmdb/2.2.4:
    resolution: {integrity: sha512-gto+BB2uEob8qRiTlOq+R3uX0YNHsX9mjxj9Sbdue/LIKqu6IlZjrsjKeGyOMquc/474GEqFyX2pdytpydp0rQ==}
    requiresBuild: true
    dependencies:
      msgpackr: 1.5.7
      nan: 2.15.0
      node-gyp-build: 4.4.0
      ordered-binary: 1.2.5
      weak-lru-cache: 1.2.2

  /load-tsconfig/0.2.3:
    resolution: {integrity: sha512-iyT2MXws+dc2Wi6o3grCFtGXpeMvHmJqS27sMPGtV2eUu4PeFnG+33I8BlFK1t1NWMjOpcx9bridn5yxLDX2gQ==}
    engines: {node: ^12.20.0 || ^14.13.1 || >=16.0.0}
    dev: true

  /locate-path/5.0.0:
    resolution: {integrity: sha512-t7hw9pI+WvuwNJXwk5zVHpyhIqzg2qTlklJOf0mVxGSbe3Fp2VieZcduNYjaLDoy6p9uGpQEGWG87WpMKlNq8g==}
    engines: {node: '>=8'}
    dependencies:
      p-locate: 4.1.0
    dev: true

  /lodash.includes/4.3.0:
    resolution: {integrity: sha1-YLuYqHy5I8aMoeUTJUgzFISfVT8=}
    dev: false

  /lodash.isboolean/3.0.3:
    resolution: {integrity: sha1-bC4XHbKiV82WgC/UOwGyDV9YcPY=}
    dev: false

  /lodash.isinteger/4.0.4:
    resolution: {integrity: sha1-YZwK89A/iwTDH1iChAt3sRzWg0M=}
    dev: false

  /lodash.isnumber/3.0.3:
    resolution: {integrity: sha1-POdoEMWSjQM1IwGsKHMX8RwLH/w=}
    dev: false

  /lodash.isplainobject/4.0.6:
    resolution: {integrity: sha1-fFJqUtibRcRcxpC4gWO+BJf1UMs=}
    dev: false

  /lodash.isstring/4.0.1:
    resolution: {integrity: sha1-1SfftUVuynzJu5XV2ur4i6VKVFE=}
    dev: false

  /lodash.memoize/4.1.2:
    resolution: {integrity: sha1-vMbEmkKihA7Zl/Mj6tpezRguC/4=}
    dev: true

  /lodash.once/4.1.1:
    resolution: {integrity: sha1-DdOXEhPHxW34gJd9UEyI+0cal6w=}
    dev: false

  /lodash.sortby/4.7.0:
    resolution: {integrity: sha1-7dFMgk4sycHgsKG0K7UhBRakJDg=}

  /lodash/4.17.21:
    resolution: {integrity: sha512-v2kDEe57lecTulaDIuNTPy3Ry4gLGJ6Z1O3vE1krgXZNrsQ+LFTGHVxVjcXPs17LhbZVGedAJv8XZ1tvj5FvSg==}

  /log-symbols/4.1.0:
    resolution: {integrity: sha512-8XPvpAA8uyhfteu8pIvQxpJZ7SYYdpUivZpGy6sFsBuKRY/7rQGavedeB8aK+Zkyq6upMFVL/9AW6vOYzfRyLg==}
    engines: {node: '>=10'}
    dependencies:
      chalk: 4.1.2
      is-unicode-supported: 0.1.0

  /loose-envify/1.4.0:
    resolution: {integrity: sha512-lyuxPGr/Wfhrlem2CL/UcnUc1zcqKAImBDzukY7Y5F/yQiNdko6+fRLevlw1HgMySw7f611UIY408EtxRSoK3Q==}
    hasBin: true
    dependencies:
      js-tokens: 4.0.0

  /lower-case/2.0.2:
    resolution: {integrity: sha512-7fm3l3NAF9WfN6W3JOmf5drwpVqX78JtoGJ3A6W0a6ZnldM41w2fV5D490psKFTpMds8TJse/eHLFFsNHHjHgg==}
    dependencies:
      tslib: 2.4.0

  /lowercase-keys/2.0.0:
    resolution: {integrity: sha512-tqNXrS78oMOE73NMxK4EMLQsQowWf8jKooH9g7xPavRT706R6bkQJ6DY2Te7QukaZsulxa30wQ7bk0pm4XiHmA==}
    engines: {node: '>=8'}

  /lowercase-keys/3.0.0:
    resolution: {integrity: sha512-ozCC6gdQ+glXOQsveKD0YsDy8DSQFjDTz4zyzEHNV5+JP5D62LmfDZ6o1cycFx9ouG940M5dE8C8CTewdj2YWQ==}
    engines: {node: ^12.20.0 || ^14.13.1 || >=16.0.0}

  /lru-cache/6.0.0:
    resolution: {integrity: sha512-Jo6dJ04CmSjuznwJSS3pUeWmd/H0ffTlkXXgwZi+eq1UCmqQwCh+eLsYOYCwY991i2Fah4h1BEMCx4qThGbsiA==}
    engines: {node: '>=10'}
    dependencies:
      yallist: 4.0.0

  /lz-string/1.4.4:
    resolution: {integrity: sha1-wNjq82BZ9wV5bh40SBHPTEmNOiY=}
    hasBin: true
    dev: true

  /make-dir/3.1.0:
    resolution: {integrity: sha512-g3FeP20LNwhALb/6Cz6Dd4F2ngze0jz7tbzrD2wAV+o9FeNHe4rL+yK2md0J/fiSf1sa1ADhXqi5+oVwOM/eGw==}
    engines: {node: '>=8'}
    dependencies:
      semver: 6.3.0
    dev: true

  /make-error/1.3.6:
    resolution: {integrity: sha512-s8UhlNe7vPKomQhC1qFelMokr/Sc3AgNbso3n74mVPA5LTZwkB9NlXf4XPamLxJE8h0gh73rM94xvwRT2CVInw==}
    dev: true

  /makeerror/1.0.12:
    resolution: {integrity: sha512-JmqCvUhmt43madlpFzG4BQzG2Z3m6tvQDNKdClZnO3VbIudJYmxsT0FNJMeiB2+JTSlTQTSbU8QdesVmwJcmLg==}
    dependencies:
      tmpl: 1.0.5
    dev: true

  /mdn-data/2.0.14:
    resolution: {integrity: sha512-dn6wd0uw5GsdswPFfsgMp5NSB0/aDe6fK94YJV/AJDYXL6HVLWBsxeq7js7Ad+mU2K9LAlwpk6kN2D5mwCPVow==}

  /median-quickselect/1.0.1:
    resolution: {integrity: sha1-3jQIA1pbLwQ4o5uZiT+vPn1hd/g=}

  /merge-stream/2.0.0:
    resolution: {integrity: sha512-abv/qOcuPfk3URPfDzmZU1LKmuw8kT+0nIHvKrKgFrwifol/doWcdA4ZqsWQ8ENrFKkd67Mfpo/LovbIUsbt3w==}
    dev: true

  /merge2/1.4.1:
    resolution: {integrity: sha512-8q7VEgMJW4J8tcfVPy8g09NcQwZdbwFEqhe/WZkoIzjn/3TGDwtOCYtXGxA3O8tPzpczCCDgv+P2P5y00ZJOOg==}
    engines: {node: '>= 8'}
    dev: true

  /micromatch/4.0.5:
    resolution: {integrity: sha512-DMy+ERcEW2q8Z2Po+WNXuw3c5YaUSFjAO5GsJqfEl7UjvtIuFKO6ZrKvcItdy98dwFI2N1tg3zNIdKaQT+aNdA==}
    engines: {node: '>=8.6'}
    dependencies:
      braces: 3.0.2
      picomatch: 2.3.1

  /mime-db/1.52.0:
    resolution: {integrity: sha512-sPU4uV7dYlvtWJxwwxHD0PuihVNiE7TyAbQ5SWxDCB9mUYvOgroQOwYQQOKPJ8CIbE+1ETVlOoK1UC2nU3gYvg==}
    engines: {node: '>= 0.6'}
    dev: true

  /mime-types/2.1.35:
    resolution: {integrity: sha512-ZDY+bPm5zTTF+YpCrAU9nK0UgICYPT0QtT1NZWFv4s++TNkcgVaT0g6+4R2uI4MjQjzysHB1zxuWL50hzaeXiw==}
    engines: {node: '>= 0.6'}
    dependencies:
      mime-db: 1.52.0
    dev: true

  /mime/3.0.0:
    resolution: {integrity: sha512-jSCU7/VB1loIWBZe14aEYHU/+1UMEHoaO7qxCOVJOw9GgH72VAWppxNcjU+x9a2k3GSIBXNKxXQFqRvvZ7vr3A==}
    engines: {node: '>=10.0.0'}
    hasBin: true

  /mimic-fn/2.1.0:
    resolution: {integrity: sha512-OqbOk5oEQeAZ8WXWydlu9HJjz9WVdEIvamMCcXmuqUYjTknH/sqsWvhQ3vgwKFRR1HpjvNBKQ37nbJgYzGqGcg==}
    engines: {node: '>=6'}

  /mimic-response/1.0.1:
    resolution: {integrity: sha512-j5EctnkH7amfV/q5Hgmoal1g2QHFJRraOtmx0JpIqkxhBhI/lJSl1nMpQ45hVarwNETOoWEimndZ4QK0RHxuxQ==}
    engines: {node: '>=4'}

  /mimic-response/2.1.0:
    resolution: {integrity: sha512-wXqjST+SLt7R009ySCglWBCFpjUygmCIfD790/kVbiGmUgfYGuB14PiTd5DwVxSV4NcYHjzMkoj5LjQZwTQLEA==}
    engines: {node: '>=8'}

  /mimic-response/3.1.0:
    resolution: {integrity: sha512-z0yWI+4FDrrweS8Zmt4Ej5HdJmky15+L2e6Wgn3+iK5fWzb6T3fhNFq2+MeTRb064c6Wr4N/wv0DzQTjNzHNGQ==}
    engines: {node: '>=10'}

  /minimatch/3.0.4:
    resolution: {integrity: sha512-yJHVQEhyqPLUTgt9B83PXu6W3rx4MvvHvSUvToogpwoGDOUQ+yDrR0HRot+yOCdCO7u4hX3pWft6kWBBcqh0UA==}
    dependencies:
      brace-expansion: 1.1.11

  /minimatch/3.1.2:
    resolution: {integrity: sha512-J7p63hRiAjw1NDEww1W7i37+ByIrOWO5XQQAzZ3VOcL0PNybwpfmV/N05zFAzwQ9USyEcX6t3UO+K5aqBQOIHw==}
    dependencies:
      brace-expansion: 1.1.11

  /minimatch/5.1.0:
    resolution: {integrity: sha512-9TPBGGak4nHfGZsPBohm9AWg6NoT7QTCehS3BIJABslyZbzxfV78QM2Y6+i741OPZIafFAaiiEMh5OyIrJPgtg==}
    engines: {node: '>=10'}
    dependencies:
      brace-expansion: 2.0.1
    dev: false

  /minimist/1.2.6:
    resolution: {integrity: sha512-Jsjnk4bw3YJqYzbdyBiNsPWHPfO++UGG749Cxs6peCu5Xg4nrena6OVxOYxrQTqww0Jmwt+Ref8rggumkTLz9Q==}

  /mkdirp-classic/0.5.3:
    resolution: {integrity: sha512-gKLcREMhtuZRwRAfqP3RFW+TK4JqApVBtOIftVgjuABpAtpxhPGaDcfvbhNvD0B8iD1oUr/txX35NjcaY6Ns/A==}

  /ml-array-max/1.2.4:
    resolution: {integrity: sha512-BlEeg80jI0tW6WaPyGxf5Sa4sqvcyY6lbSn5Vcv44lp1I2GR6AWojfUvLnGTNsIXrZ8uqWmo8VcG1WpkI2ONMQ==}
    dependencies:
      is-any-array: 2.0.0

  /ml-array-median/1.1.6:
    resolution: {integrity: sha512-V6bV6bTPFRX8v5CaAx/7fuRXC39LLTHfPSVZZafdNaqNz2PFL5zEA7gesjv8dMXh+gwPeUMtB5QPovlTBaa4sw==}
    dependencies:
      is-any-array: 2.0.0
      median-quickselect: 1.0.1

  /ml-array-min/1.2.3:
    resolution: {integrity: sha512-VcZ5f3VZ1iihtrGvgfh/q0XlMobG6GQ8FsNyQXD3T+IlstDv85g8kfV0xUG1QPRO/t21aukaJowDzMTc7j5V6Q==}
    dependencies:
      is-any-array: 2.0.0

  /ml-array-rescale/1.3.7:
    resolution: {integrity: sha512-48NGChTouvEo9KBctDfHC3udWnQKNKEWN0ziELvY3KG25GR5cA8K8wNVzracsqSW1QEkAXjTNx+ycgAv06/1mQ==}
    dependencies:
      is-any-array: 2.0.0
      ml-array-max: 1.2.4
      ml-array-min: 1.2.3

  /ml-convolution/0.2.0:
    resolution: {integrity: sha1-N0ZZpvdcmDJO99YXZsHmIJyv9ZQ=}
    dependencies:
      fft.js: 4.0.4
      next-power-of-two: 1.0.0

  /ml-disjoint-set/1.0.0:
    resolution: {integrity: sha1-bNjlg+71oCWFNIuY0N8h/YPvYII=}

  /ml-distance-euclidean/2.0.0:
    resolution: {integrity: sha512-yC9/2o8QF0A3m/0IXqCTXCzz2pNEzvmcE/9HFKOZGnTjatvBbsn4lWYJkxENkA4Ug2fnYl7PXQxnPi21sgMy/Q==}

  /ml-fft/1.3.5:
    resolution: {integrity: sha1-7/wfPF0LgDoLOXOP6z2s0nwUUBA=}

  /ml-kernel-gaussian/2.0.2:
    resolution: {integrity: sha512-5MBrH2g9MBO53I6mcyXvMhyOLsmO2w21+26A1ZV/vYoxqpsov2PWkT8bhdFCEe0kgDupmAb6u81iOID/rhnarA==}
    dependencies:
      ml-distance-euclidean: 2.0.0

  /ml-kernel-polynomial/2.0.1:
    resolution: {integrity: sha512-aGDNRPHDiKeJmBxB0L9wTxKNLfp5JytbdRIo5K+FTcmFjkWDe3YZPo6R6wBB5mxaJ5eqTRawzeV4RoIWHbakyQ==}

  /ml-kernel-sigmoid/1.0.1:
    resolution: {integrity: sha512-mSbYOSbNQ7GsUAGrHuUHNsLgM3bZGpXkotw/FBdKZD9YMXfVOgQb1LvvvVeSlOR/ZdmX23qqaV0RnKSYWBF8og==}

  /ml-kernel/3.0.0:
    resolution: {integrity: sha512-R+ZR0Kl5xJ7vnxtlDqjZ26xVk7mAw7ctK4NlzRHviBFXxp7keC9+hWirMOdzi2DOQA0t6CaRwjElZ6SdirOmow==}
    dependencies:
      ml-distance-euclidean: 2.0.0
      ml-kernel-gaussian: 2.0.2
      ml-kernel-polynomial: 2.0.1
      ml-kernel-sigmoid: 1.0.1
      ml-matrix: 6.10.0

  /ml-matrix-convolution/0.4.3:
    resolution: {integrity: sha1-y8dTRriZbK8kqbQxu61H+a0qTBE=}
    dependencies:
      ml-fft: 1.3.5
      ml-stat: 1.3.3

  /ml-matrix/6.10.0:
    resolution: {integrity: sha512-wU+jacx1dcP1QArV1/Kv49Ah6y2fq+BiQl2BnNVBC+hoCW7KgBZ4YZrowPopeoY164TB6Kes5wMeDjY8ODHYDg==}
    dependencies:
      is-any-array: 2.0.0
      ml-array-rescale: 1.3.7

  /ml-regression-base/2.1.6:
    resolution: {integrity: sha512-yTckvEc8szc6VrUTJSgAClShvCoPZdNt8pmyRe8aGsIWGjg6bYFotp9mDUwAB0snvKAbQWd6A4trL/PDCASLug==}
    dependencies:
      is-any-array: 2.0.0

  /ml-regression-exponential/2.1.0:
    resolution: {integrity: sha512-6ZgGbzIkXnONfGGUU0LjIb9qb35WzVqdAFSX8vFr8UEhgXhfgEws9pGrBJu19VBEh7ZTtttcPObI3aoBscq4Kg==}
    dependencies:
      ml-regression-base: 2.1.6
      ml-regression-simple-linear: 2.0.3

  /ml-regression-multivariate-linear/2.0.3:
    resolution: {integrity: sha512-G8tBqf8bEhowiVP9rUeYjoc6mCSsA7yxo3fCr8hjaVVmLBAZEXoyeHj5zQZJh/eAp6423kSaabP3emWMwRcnbw==}
    dependencies:
      ml-matrix: 6.10.0

  /ml-regression-polynomial/2.2.0:
    resolution: {integrity: sha512-WxFsEmi6oLxgq9TeaVoAA+vVUJFp1kGarX6WWClR8OmlanoIW5iLMnaeXfQcYuH8xNq4R1Cax2N9hYYmeWWkLg==}
    dependencies:
      ml-matrix: 6.10.0
      ml-regression-base: 2.1.6

  /ml-regression-power/2.0.0:
    resolution: {integrity: sha512-u8O9Fy45+OeYm/4ZBcNDn5w3w+MHc6kZz/AWSJIwmJcyjz6PRkTZnNfgGYdVKwKKDlAOS7G/AFvMKSTWRNO4RQ==}
    dependencies:
      ml-regression-base: 2.1.6
      ml-regression-simple-linear: 2.0.3

  /ml-regression-robust-polynomial/2.0.1:
    resolution: {integrity: sha512-WkxA224Cil1G3Ug/T1O8H/2IDADlca21oC5WDplcM+gQRTqtueT/Su4ubH70tG6s79XHM046HfO8xQSpDQxqqg==}
    dependencies:
      ml-matrix: 6.10.0
      ml-regression-base: 2.1.6

  /ml-regression-simple-linear/2.0.3:
    resolution: {integrity: sha512-xcLviI0Gqs0TXE5+QsPLbJm372RyZsX6xmsufez3Dz6vq/r10+KyOJ8JvUimhryKvPaZQvx6BTnzAfQbj/IeLQ==}
    dependencies:
      ml-regression-base: 2.1.6

  /ml-regression-theil-sen/2.0.0:
    resolution: {integrity: sha512-RO//tYzo69XbWDO5LIPdGp8ef1MSTPPJY0bXNlmOLMSay7YR9FQqtNgqn29T9DSYTa863VAafRlCeXwDQNXkBw==}
    dependencies:
      ml-array-median: 1.1.6
      ml-regression-base: 2.1.6

  /ml-regression/5.0.0:
    resolution: {integrity: sha512-mBn0LpfEWV3Dk0dj+8PRNUqIHvO87rUY0PmCUTYv3MKfECx7TtlKyeacJeOBLZ4YAVixX8U5hn4HwRL6TpTYaw==}
    dependencies:
      ml-kernel: 3.0.0
      ml-matrix: 6.10.0
      ml-regression-base: 2.1.6
      ml-regression-exponential: 2.1.0
      ml-regression-multivariate-linear: 2.0.3
      ml-regression-polynomial: 2.2.0
      ml-regression-power: 2.0.0
      ml-regression-robust-polynomial: 2.0.1
      ml-regression-simple-linear: 2.0.3
      ml-regression-theil-sen: 2.0.0

  /ml-stat/1.3.3:
    resolution: {integrity: sha1-ilSTsPZzgvv3BcJg4HBDZlWn3Po=}

  /mnemonic-id/3.2.7:
    resolution: {integrity: sha512-kysx9gAGbvrzuFYxKkcRjnsg/NK61ovJOV4F1cHTRl9T5leg+bo6WI0pWIvOFh1Z/yDL0cjA5R3EEGPPLDv/XA==}

  /monotone-chain-convex-hull/1.0.0:
    resolution: {integrity: sha1-5eOjnzBda8b+cQYvxwcrxWw6VeA=}

  /ms/2.1.2:
    resolution: {integrity: sha512-sGkPx+VjMtmA6MX27oA4FBFELFCZZ4S4XqeGOXCv68tT+jb3vk/RyaKWP0PTKyWtmLSM0b+adUTEvbs1PEaH2w==}

  /ms/2.1.3:
    resolution: {integrity: sha512-6FlzubTLZG3J2a/NVCAleEhjzq5oxgHyaCU9yYXvcLsvoVaHJq/s5xXI6/XXP6tz7R9xAOtHnSO/tXtF3WRTlA==}

  /msgpackr-extract-darwin-arm64/1.1.0:
    resolution: {integrity: sha512-s1kHoT12tS2cCQOv+Wl3I+/cYNJXBPtwQqGA+dPYoXmchhXiE0Nso+BIfvQ5PxbmAyjj54Q5o7PnLTqVquNfZA==}
    cpu: [arm64]
    os: [darwin]
    requiresBuild: true
    optional: true

  /msgpackr-extract-darwin-x64/1.1.0:
    resolution: {integrity: sha512-yx/H/i12IKg4eWGu/eKdKzJD4jaYvvujQSaVmeOMCesbSQnWo5X6YR9TFjoiNoU9Aexk1KufzL9gW+1DozG1yw==}
    cpu: [x64]
    os: [darwin]
    requiresBuild: true
    optional: true

  /msgpackr-extract-linux-arm/1.1.0:
    resolution: {integrity: sha512-0VvSCqi12xpavxl14gMrauwIzHqHbmSChUijy/uo3mpjB1Pk4vlisKpZsaOZvNJyNKj0ACi5jYtbWnnOd7hYGw==}
    cpu: [arm]
    os: [linux]
    requiresBuild: true
    optional: true

  /msgpackr-extract-linux-arm64/1.1.0:
    resolution: {integrity: sha512-AxFle3fHNwz2V4CYDIGFxI6o/ZuI0lBKg0uHI8EcCMUmDE5mVAUWYge5WXmORVvb8sVWyVgFlmi3MTu4Ve6tNQ==}
    cpu: [arm64]
    os: [linux]
    requiresBuild: true
    optional: true

  /msgpackr-extract-linux-x64/1.1.0:
    resolution: {integrity: sha512-O+XoyNFWpdB8oQL6O/YyzffPpmG5rTNrr1nKLW70HD2ENJUhcITzbV7eZimHPzkn8LAGls1tBaMTHQezTBpFOw==}
    cpu: [x64]
    os: [linux]
    requiresBuild: true
    optional: true

  /msgpackr-extract-win32-x64/1.1.0:
    resolution: {integrity: sha512-6AJdM5rNsL4yrskRfhujVSPEd6IBpgvsnIT/TPowKNLQ62iIdryizPY2PJNFiW3AJcY249AHEiDBXS1cTDPxzA==}
    cpu: [x64]
    os: [win32]
    requiresBuild: true
    optional: true

  /msgpackr-extract/1.1.4:
    resolution: {integrity: sha512-WQbHvsThprXh+EqZYy+SQFEs7z6bNM7a0vgirwUfwUcphWGT2mdPcpyLCNiRsN6w5q5VKJUMblHY+tNEyceb9Q==}
    requiresBuild: true
    dependencies:
      node-gyp-build-optional-packages: 4.3.2
    optionalDependencies:
      msgpackr-extract-darwin-arm64: 1.1.0
      msgpackr-extract-darwin-x64: 1.1.0
      msgpackr-extract-linux-arm: 1.1.0
      msgpackr-extract-linux-arm64: 1.1.0
      msgpackr-extract-linux-x64: 1.1.0
      msgpackr-extract-win32-x64: 1.1.0
    optional: true

  /msgpackr/1.5.7:
    resolution: {integrity: sha512-Hsa80i8W4BiObSMHslfnwC+CC1CYHZzoXJZn0+3EvoCEOgt3c5QlXhdcjgFk2aZxMgpV8aUFZqJyQUCIp4UrzA==}
    optionalDependencies:
      msgpackr-extract: 1.1.4

  /mute-stream/0.0.8:
    resolution: {integrity: sha512-nnbWWOkoWyUsTjKrhgD0dcz22mdkSnpYqbEjIm2nhwhuxlSkpywJmBo8h0ZqJdkp73mb90SssHkN4rsRaBAfAA==}

  /mz/2.7.0:
    resolution: {integrity: sha512-z81GNO7nnYMEhrGh9LeymoE4+Yr0Wn5McHIZMK5cfQCl+NDX08sCZgUc9/6MHni9IWuFLm1Z3HTCXu2z9fN62Q==}
    dependencies:
      any-promise: 1.3.0
      object-assign: 4.1.1
      thenify-all: 1.6.0
    dev: true

  /nan/2.15.0:
    resolution: {integrity: sha512-8ZtvEnA2c5aYCZYd1cvgdnU6cqwixRoYg70xPLWUws5ORTa/lnw+u4amixRS/Ac5U5mQVgp9pnlSUnbNWFaWZQ==}

  /napi-build-utils/1.0.2:
    resolution: {integrity: sha512-ONmRUqK7zj7DWX0D9ADe03wbwOBZxNAfF20PlGfCWQcD3+/MakShIHrMqx9YwPTfxDdF1zLeL+RGZiR9kGMLdg==}

  /natural-compare/1.4.0:
    resolution: {integrity: sha1-Sr6/7tdUHywnrPspvbvRXI1bpPc=}
    dev: true

  /new-array/1.0.0:
    resolution: {integrity: sha1-XbxjnZYerH8an7wacUbsEvKST78=}

  /next-power-of-two/1.0.0:
    resolution: {integrity: sha1-y8Hy9itYb8UBvTqy+5lirE5Ok1k=}

  /no-case/3.0.4:
    resolution: {integrity: sha512-fgAN3jGAh+RoxUGZHTSOLJIqUc2wmoBwGR4tbpNAKmmovFoWq0OdRkb0VkldReO2a2iBT/OEulG9XSUc10r3zg==}
    dependencies:
      lower-case: 2.0.2
      tslib: 2.4.0

  /node-abi/2.30.1:
    resolution: {integrity: sha512-/2D0wOQPgaUWzVSVgRMx+trKJRC2UG4SUc4oCJoXx9Uxjtp0Vy3/kt7zcbxHF8+Z/pK3UloLWzBISg72brfy1w==}
    dependencies:
      semver: 5.7.1

  /node-addon-api/3.2.1:
    resolution: {integrity: sha512-mmcei9JghVNDYydghQmeDX8KoAm0FAiYyIcUt/N4nhyAipB17pllZQDOJD2fotxABnt4Mdz+dKTO7eftLg4d0A==}

  /node-fetch/2.6.7:
    resolution: {integrity: sha512-ZjMPFEfVx5j+y2yF35Kzx5sF7kDzxuDj6ziH4FFbOp87zKDZNx8yExJIb05OGF4Nlt9IHFIMBkRl41VdvcNdbQ==}
    engines: {node: 4.x || >=6.0.0}
    peerDependencies:
      encoding: ^0.1.0
    peerDependenciesMeta:
      encoding:
        optional: true
    dependencies:
      whatwg-url: 5.0.0
    dev: false

  /node-forge/1.3.1:
    resolution: {integrity: sha512-dPEtOeMvF9VMcYV/1Wb8CPoVAXtp6MKMlcbAt4ddqmGqUJ6fQZFXkNZNkNlfevtNkGtaSoXf/vNNNSvgrdXwtA==}
    engines: {node: '>= 6.13.0'}
    dev: false

  /node-gyp-build-optional-packages/4.3.2:
    resolution: {integrity: sha512-P5Ep3ISdmwcCkZIaBaQamQtWAG0facC89phWZgi5Z3hBU//J6S48OIvyZWSPPf6yQMklLZiqoosWAZUj7N+esA==}
    hasBin: true
    optional: true

  /node-gyp-build/4.4.0:
    resolution: {integrity: sha512-amJnQCcgtRVw9SvoebO3BKGESClrfXGCUTX9hSn1OuGQTQBOZmVd0Z0OlecpuRksKvbsUqALE8jls/ErClAPuQ==}
    hasBin: true

  /node-int64/0.4.0:
    resolution: {integrity: sha1-h6kGXNs1XTGC2PlM4RGIuCXGijs=}
    dev: true

  /node-object-hash/2.3.10:
    resolution: {integrity: sha512-jY5dPJzw6NHd/KPSfPKJ+IHoFS81/tJ43r34ZeNMXGzCOM8jwQDCD12HYayKIB6MuznrnqIYy2e891NA2g0ibA==}
    engines: {node: '>=0.10.0'}

  /node-releases/2.0.4:
    resolution: {integrity: sha512-gbMzqQtTtDz/00jQzZ21PQzdI9PyLYqUSvD0p3naOhX4odFji0ZxYdnVwPTxmSwkmxhcFImpozceidSG+AgoPQ==}

  /noop-logger/0.1.1:
    resolution: {integrity: sha1-lKKxYzxPExdVMAfYlm/Q6EG2pMI=}

  /normalize-package-data/3.0.3:
    resolution: {integrity: sha512-p2W1sgqij3zMMyRC067Dg16bfzVH+w7hyegmpIvZ4JNjqtGOVAIvLmjBx3yP7YTe9vKJgkoNOPjwQGogDoMXFA==}
    engines: {node: '>=10'}
    dependencies:
      hosted-git-info: 4.1.0
      is-core-module: 2.9.0
      semver: 7.3.7
      validate-npm-package-license: 3.0.4
    dev: false

  /normalize-path/3.0.0:
    resolution: {integrity: sha512-6eZs5Ls3WtCisHWp9S2GUy8dqkpGi4BVSz3GaqiE6ezub0512ESztXUwUB6C6IKbQkY2Pnb/mD4WYojCRwcwLA==}
    engines: {node: '>=0.10.0'}
    dev: true

  /normalize-url/6.1.0:
    resolution: {integrity: sha512-DlL+XwOy3NxAQ8xuC0okPgK46iuVNAK01YN7RueYBqqFeGsBjV9XmCAzAdgt+667bCl5kPh9EqKKDwnaPG1I7A==}
    engines: {node: '>=10'}

  /npm-run-path/4.0.1:
    resolution: {integrity: sha512-S48WzZW777zhNIrn7gxOlISNAqi9ZC/uQFnRdbeIHhZhCA6UqpkOT8T1G7BvfdgP4Er8gF4sUbaS0i7QvIfCWw==}
    engines: {node: '>=8'}
    dependencies:
      path-key: 3.1.1
    dev: true

  /npmlog/4.1.2:
    resolution: {integrity: sha512-2uUqazuKlTaSI/dC8AzicUck7+IrEaOnN/e0jd3Xtt1KcGpwx30v50mL7oPyr/h9bL3E4aZccVwpwP+5W9Vjkg==}
    dependencies:
      are-we-there-yet: 1.1.7
      console-control-strings: 1.1.0
      gauge: 2.7.4
      set-blocking: 2.0.0

  /nth-check/2.0.1:
    resolution: {integrity: sha512-it1vE95zF6dTT9lBsYbxvqh0Soy4SPowchj0UBGj/V6cTPnXXtQOPUbhZ6CmGzAD/rW22LQK6E96pcdJXk4A4w==}
    dependencies:
      boolbase: 1.0.0

  /nullthrows/1.1.1:
    resolution: {integrity: sha512-2vPPEi+Z7WqML2jZYddDIfy5Dqb0r2fze2zTxNNknZaFpVHU3mFB3R+DWeJWGVx0ecvttSGlJTI+WG+8Z4cDWw==}

  /number-is-nan/1.0.1:
    resolution: {integrity: sha1-CXtgK1NCKlIsGvuHkDGDNpQaAR0=}
    engines: {node: '>=0.10.0'}

  /nwsapi/2.2.0:
    resolution: {integrity: sha512-h2AatdwYH+JHiZpv7pt/gSX1XoRGb7L/qSIeuqA6GwYoF9w1vP1cw42TO0aI2pNyshRK5893hNSl+1//vHK7hQ==}
    dev: true

  /object-assign/4.1.1:
    resolution: {integrity: sha1-IQmtx5ZYh8/AXLvUQsrIv7s2CGM=}
    engines: {node: '>=0.10.0'}

  /object-keys/1.1.1:
    resolution: {integrity: sha512-NuAESUOUMrlIXOfHKzD6bpPu3tYt3xvjNdRIQ+FeT0lNb4K8WR70CaDxhuNguS2XG+GjkyMwOzsN5ZktImfhLA==}
    engines: {node: '>= 0.4'}

  /object.assign/4.1.2:
    resolution: {integrity: sha512-ixT2L5THXsApyiUPYKmW+2EHpXXe5Ii3M+f4e+aJFAHao5amFRW6J0OO6c/LU8Be47utCx2GL89hxGB6XSmKuQ==}
    engines: {node: '>= 0.4'}
    dependencies:
      call-bind: 1.0.2
      define-properties: 1.1.4
      has-symbols: 1.0.3
      object-keys: 1.1.1

  /objectorarray/1.0.5:
    resolution: {integrity: sha512-eJJDYkhJFFbBBAxeh8xW+weHlkI28n2ZdQV/J/DNfWfSKlGEf2xcfAbZTv3riEXHAhL9SVOTs2pRmXiSTf78xg==}

  /octokit/1.7.1:
    resolution: {integrity: sha512-1b7eRgU8uWetHOWr8f9ptnVo2EKbrkOfocMeQdpgCt7tl/LK67HptFsy2Xg4fMjsJ/+onoBJW0hy/fO0In3/uA==}
    dependencies:
      '@octokit/app': 12.0.5
      '@octokit/core': 3.6.0
      '@octokit/oauth-app': 3.6.2
      '@octokit/plugin-paginate-rest': 2.17.0_@octokit+core@3.6.0
      '@octokit/plugin-rest-endpoint-methods': 5.13.0_@octokit+core@3.6.0
      '@octokit/plugin-retry': 3.0.9
      '@octokit/plugin-throttling': 3.6.2_@octokit+core@3.6.0
      '@octokit/types': 6.34.0
    transitivePeerDependencies:
      - encoding
    dev: false

  /once/1.4.0:
    resolution: {integrity: sha1-WDsap3WWHUsROsF9nFC6753Xa9E=}
    dependencies:
      wrappy: 1.0.2

  /onetime/5.1.2:
    resolution: {integrity: sha512-kbpaSSGJTWdAY5KPVeMOKXSrPtr8C8C7wodJbcsd51jRnmD+GZu8Y0VoU6Dm5Z4vWr0Ig/1NKuWRKf7j5aaYSg==}
    engines: {node: '>=6'}
    dependencies:
      mimic-fn: 2.1.0

  /open/8.4.0:
    resolution: {integrity: sha512-XgFPPM+B28FtCCgSb9I+s9szOC1vZRSwgWsRUA5ylIxRTgKozqjOCrVOqGsYABPYK5qnfqClxZTFBa8PKt2v6Q==}
    engines: {node: '>=12'}
    dependencies:
      define-lazy-prop: 2.0.0
      is-docker: 2.2.1
      is-wsl: 2.2.0

  /optionator/0.8.3:
    resolution: {integrity: sha512-+IW9pACdk3XWmmTXG8m3upGUJst5XRGzxMRjXzAuJ1XnIFNvfhjjIuYkDvysnPQ7qzqVzLt78BCruntqRhWQbA==}
    engines: {node: '>= 0.8.0'}
    dependencies:
      deep-is: 0.1.4
      fast-levenshtein: 2.0.6
      levn: 0.3.0
      prelude-ls: 1.1.2
      type-check: 0.3.2
      word-wrap: 1.2.3
    dev: true

  /ora/5.4.1:
    resolution: {integrity: sha512-5b6Y85tPxZZ7QytO+BQzysW31HJku27cRIlkbAXaNx+BdcVi+LlRFmVXzeF6a7JCwJpyw5c4b+YSVImQIrBpuQ==}
    engines: {node: '>=10'}
    dependencies:
      bl: 4.1.0
      chalk: 4.1.2
      cli-cursor: 3.1.0
      cli-spinners: 2.6.1
      is-interactive: 1.0.0
      is-unicode-supported: 0.1.0
      log-symbols: 4.1.0
      strip-ansi: 6.0.1
      wcwidth: 1.0.1

  /ordered-binary/1.2.5:
    resolution: {integrity: sha512-djRmZoEpOGvIRW7ufsCDHtvcUa18UC9TxnPbHhSVFZHsoyg0dtut1bWtBZ/fmxdPN62oWXrV6adM7NoWU+CneA==}

  /os-tmpdir/1.0.2:
    resolution: {integrity: sha1-u+Z0BseaqFxc/sdm/lc0VV36EnQ=}
    engines: {node: '>=0.10.0'}

  /p-cancelable/3.0.0:
    resolution: {integrity: sha512-mlVgR3PGuzlo0MmTdk4cXqXWlwQDLnONTAg6sm62XkMJEiRxN3GL3SffkYvqwonbkJBcrI7Uvv5Zh9yjvn2iUw==}
    engines: {node: '>=12.20'}

  /p-limit/2.3.0:
    resolution: {integrity: sha512-//88mFWSJx8lxCzwdAABTJL2MyWB12+eIY7MDL2SqLmAkeKU9qxRvWuSyTjm3FUmpBEMuFfckAIqEaVGUDxb6w==}
    engines: {node: '>=6'}
    dependencies:
      p-try: 2.2.0
    dev: true

  /p-locate/4.1.0:
    resolution: {integrity: sha512-R79ZZ/0wAxKGu3oYMlz8jy/kbhsNrS7SKZ7PxEHBgJ5+F2mtFW2fK2cOtBh1cHYkQsbzFV7I+EoRKe6Yt0oK7A==}
    engines: {node: '>=8'}
    dependencies:
      p-limit: 2.3.0
    dev: true

  /p-try/2.2.0:
    resolution: {integrity: sha512-R4nPAVTAU0B9D35/Gk3uJf/7XYbQcyohSKdvAxIRSNghFl4e71hVoGnBNQz9cWaXxO2I10KTC+3jMdvvoKw6dQ==}
    engines: {node: '>=6'}
    dev: true

  /pako/1.0.11:
    resolution: {integrity: sha512-4hLB8Py4zZce5s4yd9XzopqwVv/yGNhV1Bl8NTmCq1763HeK2+EwVTv+leGeL13Dnh2wfbqowVPXCIO0z4taYw==}
    dev: false

  /pako/2.0.4:
    resolution: {integrity: sha512-v8tweI900AUkZN6heMU/4Uy4cXRc2AYNRggVmTR+dEncawDJgCdLMximOVA2p4qO57WMynangsfGRb5WD6L1Bg==}

  /param-case/3.0.4:
    resolution: {integrity: sha512-RXlj7zCYokReqWpOPH9oYivUzLYZ5vAPIfEmCTNViosC78F8F0H9y7T7gG2M39ymgutxF5gcFEsyZQSph9Bp3A==}
    dependencies:
      dot-case: 3.0.4
      tslib: 2.4.0

  /parcel/2.5.0:
    resolution: {integrity: sha512-er0mj/BaMjWyzQ/jedLUi/LNAuQcFT8lCvoNqANF+jTaX9rohaBwxIvKVJVAZgyCnmyfbbldp496wPMW0R0+CA==}
    engines: {node: '>= 12.0.0'}
    hasBin: true
    peerDependenciesMeta:
      '@parcel/core':
        optional: true
    dependencies:
      '@parcel/config-default': 2.5.0_@parcel+core@2.5.0
      '@parcel/core': 2.5.0
      '@parcel/diagnostic': 2.5.0
      '@parcel/events': 2.5.0
      '@parcel/fs': 2.5.0_@parcel+core@2.5.0
      '@parcel/logger': 2.5.0
      '@parcel/package-manager': 2.5.0_@parcel+core@2.5.0
      '@parcel/reporter-cli': 2.5.0_@parcel+core@2.5.0
      '@parcel/reporter-dev-server': 2.5.0_@parcel+core@2.5.0
      '@parcel/utils': 2.5.0
      chalk: 4.1.2
      commander: 7.2.0
      get-port: 4.2.0
      v8-compile-cache: 2.3.0
    transitivePeerDependencies:
      - cssnano
      - postcss
      - purgecss
      - relateurl
      - srcset
      - terser
      - uncss
    dev: true

  /parent-module/1.0.1:
    resolution: {integrity: sha512-GQ2EWRpQV8/o+Aw8YqtfZZPfNRWZYkbidE9k5rpl/hC3vtHHBfGm2Ifi6qWV+coDGkrUKZAxE3Lot5kcsRlh+g==}
    engines: {node: '>=6'}
    dependencies:
      callsites: 3.1.0

  /parse-json/5.2.0:
    resolution: {integrity: sha512-ayCKvm/phCGxOkYRSCM82iDwct8/EonSEgCSxWxD7ve6jHggsFl4fZVQBPRNgQoKiuV/odhFrGzQXZwbifC8Rg==}
    engines: {node: '>=8'}
    dependencies:
      '@babel/code-frame': 7.16.7
      error-ex: 1.3.2
      json-parse-even-better-errors: 2.3.1
      lines-and-columns: 1.2.4

  /parse5/6.0.1:
    resolution: {integrity: sha512-Ofn/CTFzRGTTxwpNEs9PP93gXShHcTq255nzRYSKe8AkVpZY7e1fpmTfOyoIvjP5HG7Z2ZM7VS9PPhQGW2pOpw==}
    dev: true

  /pascal-case/3.1.2:
    resolution: {integrity: sha512-uWlGT3YSnK9x3BQJaOdcZwrnV6hPpd8jFH1/ucpiLRPh/2zCVJKS19E4GvYHvaCcACn3foXZ0cLB9Wrx1KGe5g==}
    dependencies:
      no-case: 3.0.4
      tslib: 2.4.0

  /path-case/3.0.4:
    resolution: {integrity: sha512-qO4qCFjXqVTrcbPt/hQfhTQ+VhFsqNKOPtytgNKkKxSoEp3XPUQ8ObFuePylOIok5gjn69ry8XiULxCwot3Wfg==}
    dependencies:
      dot-case: 3.0.4
      tslib: 2.4.0

  /path-exists/4.0.0:
    resolution: {integrity: sha512-ak9Qy5Q7jYb2Wwcey5Fpvg2KoAc/ZIhLSLOSBmRmygPsGwkVVt0fZa0qrtMz+m6tJTAHfZQ8FnmB4MG4LWy7/w==}
    engines: {node: '>=8'}
    dev: true

  /path-is-absolute/1.0.1:
    resolution: {integrity: sha1-F0uSaHNVNP+8es5r9TpanhtcX18=}
    engines: {node: '>=0.10.0'}

  /path-key/3.1.1:
    resolution: {integrity: sha512-ojmeN0qd+y0jszEtoY48r0Peq5dwMEkIlCOu6Q5f41lfkswXuKtYrhgoTpLnyIcHm24Uhqx+5Tqm2InSwLhE6Q==}
    engines: {node: '>=8'}

  /path-parse/1.0.7:
    resolution: {integrity: sha512-LDJzPVEEEPR+y48z93A0Ed0yXb8pAByGWo/k5YYdYgpY2/2EsOsksJrq7lOHxryrVOn1ejG6oAp8ahvOIQD8sw==}
    dev: true

  /path-type/4.0.0:
    resolution: {integrity: sha512-gDKb8aZMDeD/tZWs9P6+q0J9Mwkdl6xMV8TjnGP3qJVJ06bdMgkbBlLU8IdfOsIsFz2BW1rNVT3XuNEl8zPAvw==}
    engines: {node: '>=8'}

  /pend/1.2.0:
    resolution: {integrity: sha1-elfrVQpng/kRUzH89GY9XI4AelA=}

  /picocolors/1.0.0:
    resolution: {integrity: sha512-1fygroTLlHu66zi26VoTDv8yRgm0Fccecssto+MhsZ0D/DGW2sm8E8AjW7NU5VVTRt5GxbeZ5qBuJr+HyLYkjQ==}

  /picomatch/2.3.1:
    resolution: {integrity: sha512-JU3teHTNjmE2VCGFzuY8EXzCDVwEqB2a8fsIvwaStHhAWJEeVd1o1QD80CU6+ZdEXXSLbSsuLwJjkCBWqRQUVA==}
    engines: {node: '>=8.6'}

  /pidtree/0.5.0:
    resolution: {integrity: sha512-9nxspIM7OpZuhBxPg73Zvyq7j1QMPMPsGKTqRc2XOaFQauDvoNz9fM1Wdkjmeo7l9GXOZiRs97sPkuayl39wjA==}
    engines: {node: '>=0.10'}
    hasBin: true
    dev: false

  /pirates/4.0.4:
    resolution: {integrity: sha512-ZIrVPH+A52Dw84R0L3/VS9Op04PuQ2SEoJL6bkshmiTic/HldyW9Tf7oH5mhJZBK7NmDx27vSMrYEXPXclpDKw==}
    engines: {node: '>= 6'}

  /pirates/4.0.5:
    resolution: {integrity: sha512-8V9+HQPupnaXMA23c5hvl69zXvTwTzyAYasnkb0Tts4XvO4CliqONMOnvlq26rkhLC3nWDFBJf73LU1e1VZLaQ==}
    engines: {node: '>= 6'}
    dev: true

  /pixelmatch/5.2.1:
    resolution: {integrity: sha512-WjcAdYSnKrrdDdqTcVEY7aB7UhhwjYQKYhHiBXdJef0MOaQeYpUdQ+iVyBLa5YBKS8MPVPPMX7rpOByISLpeEQ==}
    hasBin: true
    dependencies:
      pngjs: 4.0.1

  /pkg-dir/4.2.0:
    resolution: {integrity: sha512-HRDzbaKjC+AOWVXxAU/x54COGeIv9eb+6CkDSQoNTt4XyWoIJvuPsXizxu/Fr23EiekbtZwmh1IcIG/l/a10GQ==}
    engines: {node: '>=8'}
    dependencies:
      find-up: 4.1.0
    dev: true

  /plasmo/0.21.4:
    resolution: {integrity: sha512-yWa0QMgnrljg2aYh259zL1L34CYu8X5ythiIEgjbm+vPnd03USM7zD1DmCNKpaDuZC2vp4vbeyYPYYg1IMebAQ==}
    hasBin: true
    dependencies:
      '@expo/spawn-async': 1.6.0
      '@parcel/config-webextension': 2.5.0_@parcel+core@2.5.0
      '@parcel/core': 2.5.0
      '@parcel/watcher': 2.0.5
      '@playwright/test': 1.21.1
      '@vscode/sudo-prompt': 9.3.1
      chalk: 5.0.1
      change-case: 4.1.2
      dotenv: 16.0.1
      get-port: 6.1.2
      got: 12.0.4
      image-js: 0.34.0
      inquirer: 8.2.4
      is-path-inside: 4.0.0
      mnemonic-id: 3.2.7
      node-object-hash: 2.3.10
      open: 8.4.0
      registry-js: 1.15.1
      semver: 7.3.7
      ts-ast-to-literal: 1.0.5_typescript@4.6.4
      typescript: 4.6.4
    transitivePeerDependencies:
      - bufferutil
      - cssnano
      - postcss
      - purgecss
      - relateurl
      - srcset
      - supports-color
      - terser
      - uncss
      - utf-8-validate

  /playwright-core/1.21.1:
    resolution: {integrity: sha512-SbK5dEsai9ZUKlxcinqegorBq4GnftXd4/GfW+pLsdQIQWrLCM/JNh6YQ2Rf2enVykXCejtoXW8L5vJXBBVSJQ==}
    engines: {node: '>=12'}
    hasBin: true
    dependencies:
      colors: 1.4.0
      commander: 8.3.0
      debug: 4.3.3
      extract-zip: 2.0.1
      https-proxy-agent: 5.0.0
      jpeg-js: 0.4.3
      mime: 3.0.0
      pixelmatch: 5.2.1
      pngjs: 6.0.0
      progress: 2.0.3
      proper-lockfile: 4.1.2
      proxy-from-env: 1.1.0
      rimraf: 3.0.2
      socks-proxy-agent: 6.1.1
      stack-utils: 2.0.5
      ws: 8.4.2
      yauzl: 2.10.0
      yazl: 2.5.1
    transitivePeerDependencies:
      - bufferutil
      - supports-color
      - utf-8-validate

  /pngjs/4.0.1:
    resolution: {integrity: sha512-rf5+2/ioHeQxR6IxuYNYGFytUyG3lma/WW1nsmjeHlWwtb2aByla6dkVc8pmJ9nplzkTA0q2xx7mMWrOTqT4Gg==}
    engines: {node: '>=8.0.0'}

  /pngjs/6.0.0:
    resolution: {integrity: sha512-TRzzuFRRmEoSW/p1KVAmiOgPco2Irlah+bGFCeNfJXxxYGwSw7YwAOAcd7X28K/m5bjBWKsC29KyoMfHbypayg==}
    engines: {node: '>=12.13.0'}

  /postcss-load-config/3.1.4:
    resolution: {integrity: sha512-6DiM4E7v4coTE4uzA8U//WhtPwyhiim3eyjEMFCnUpzbrkK9wJHgKDT2mR+HbtSrd/NubVaYTOpSpjUl8NQeRg==}
    engines: {node: '>= 10'}
    peerDependencies:
      postcss: '>=8.0.9'
      ts-node: '>=9.0.0'
    peerDependenciesMeta:
      postcss:
        optional: true
      ts-node:
        optional: true
    dependencies:
      lilconfig: 2.0.5
      yaml: 1.10.2
    dev: true

  /postcss-value-parser/4.2.0:
    resolution: {integrity: sha512-1NNCs6uurfkVbeXG4S8JFT9t19m45ICnif8zWLd5oPSZ50QnwMfK+H3jv408d4jw/7Bttv5axS5IiHoLaVNHeQ==}

  /posthtml-parser/0.10.2:
    resolution: {integrity: sha512-PId6zZ/2lyJi9LiKfe+i2xv57oEjJgWbsHGGANwos5AvdQp98i6AtamAl8gzSVFGfQ43Glb5D614cvZf012VKg==}
    engines: {node: '>=12'}
    dependencies:
      htmlparser2: 7.2.0

  /posthtml-parser/0.11.0:
    resolution: {integrity: sha512-QecJtfLekJbWVo/dMAA+OSwY79wpRmbqS5TeXvXSX+f0c6pW4/SE6inzZ2qkU7oAMCPqIDkZDvd/bQsSFUnKyw==}
    engines: {node: '>=12'}
    dependencies:
      htmlparser2: 7.2.0

  /posthtml-render/3.0.0:
    resolution: {integrity: sha512-z+16RoxK3fUPgwaIgH9NGnK1HKY9XIDpydky5eQGgAFVXTCSezalv9U2jQuNV+Z9qV1fDWNzldcw4eK0SSbqKA==}
    engines: {node: '>=12'}
    dependencies:
      is-json: 2.0.1

  /posthtml/0.16.6:
    resolution: {integrity: sha512-JcEmHlyLK/o0uGAlj65vgg+7LIms0xKXe60lcDOTU7oVX/3LuEuLwrQpW3VJ7de5TaFKiW4kWkaIpJL42FEgxQ==}
    engines: {node: '>=12.0.0'}
    dependencies:
      posthtml-parser: 0.11.0
      posthtml-render: 3.0.0

  /prebuild-install/5.3.6:
    resolution: {integrity: sha512-s8Aai8++QQGi4sSbs/M1Qku62PFK49Jm1CbgXklGz4nmHveDq0wzJkg7Na5QbnO1uNH8K7iqx2EQ/mV0MZEmOg==}
    engines: {node: '>=6'}
    hasBin: true
    dependencies:
      detect-libc: 1.0.3
      expand-template: 2.0.3
      github-from-package: 0.0.0
      minimist: 1.2.6
      mkdirp-classic: 0.5.3
      napi-build-utils: 1.0.2
      node-abi: 2.30.1
      noop-logger: 0.1.1
      npmlog: 4.1.2
      pump: 3.0.0
      rc: 1.2.8
      simple-get: 3.1.1
      tar-fs: 2.1.1
      tunnel-agent: 0.6.0
      which-pm-runs: 1.1.0

  /prelude-ls/1.1.2:
    resolution: {integrity: sha1-IZMqVJ9eUv/ZqCf1cOBL5iqX2lQ=}
    engines: {node: '>= 0.8.0'}
    dev: true

  /prettier/2.6.2:
    resolution: {integrity: sha512-PkUpF+qoXTqhOeWL9fu7As8LXsIUZ1WYaJiY/a7McAQzxjk82OF0tibkFXVCDImZtWxbvojFjerkiLb0/q8mew==}
    engines: {node: '>=10.13.0'}
    hasBin: true
    dev: true

  /pretty-format/27.5.1:
    resolution: {integrity: sha512-Qb1gy5OrP5+zDf2Bvnzdl3jsTf1qXVMazbvCoKhtKqVs4/YK4ozX4gKQJJVyNe+cajNPn0KoC0MC3FUmaHWEmQ==}
    engines: {node: ^10.13.0 || ^12.13.0 || ^14.15.0 || >=15.0.0}
    dependencies:
      ansi-regex: 5.0.1
      ansi-styles: 5.2.0
      react-is: 17.0.2

  /pretty-format/28.1.0:
    resolution: {integrity: sha512-79Z4wWOYCdvQkEoEuSlBhHJqWeZ8D8YRPiPctJFCtvuaClGpiwiQYSCUOE6IEKUbbFukKOTFIUAXE8N4EQTo1Q==}
    engines: {node: ^12.13.0 || ^14.15.0 || ^16.10.0 || >=17.0.0}
    dependencies:
      '@jest/schemas': 28.0.2
      ansi-regex: 5.0.1
      ansi-styles: 5.2.0
      react-is: 18.1.0
    dev: true

  /process-nextick-args/2.0.1:
    resolution: {integrity: sha512-3ouUOpQhtgrbOa17J7+uxOTpITYWaGP7/AhoR3+A+/1e9skrzelGi/dXzEYyvbxubEF6Wn2ypscTKiKJFFn1ag==}

  /process/0.11.10:
    resolution: {integrity: sha1-czIwDoQBYb2j5podHZGn1LwW8YI=}
    engines: {node: '>= 0.6.0'}
    dev: true

  /progress/2.0.3:
    resolution: {integrity: sha512-7PiHtLll5LdnKIMw100I+8xJXR5gW2QwWYkT6iJva0bXitZKa/XMrSbdmg3r2Xnaidz9Qumd0VPaMrZlF9V9sA==}
    engines: {node: '>=0.4.0'}

  /prompts/2.4.2:
    resolution: {integrity: sha512-NxNv/kLguCA7p3jE8oL2aEBsrJWgAakBpgmgK6lpPWV+WuOmY6r2/zbAVnP+T8bQlA0nzHXSJSJW0Hq7ylaD2Q==}
    engines: {node: '>= 6'}
    dependencies:
      kleur: 3.0.3
      sisteransi: 1.0.5
    dev: true

  /proper-lockfile/4.1.2:
    resolution: {integrity: sha512-TjNPblN4BwAWMXU8s9AEz4JmQxnD1NNL7bNOY/AKUzyamc379FWASUhc/K1pL2noVb+XmZKLL68cjzLsiOAMaA==}
    dependencies:
      graceful-fs: 4.2.10
      retry: 0.12.0
      signal-exit: 3.0.7

  /proxy-from-env/1.1.0:
    resolution: {integrity: sha512-D+zkORCbA9f1tdWRK0RaCR3GPv50cMxcrz4X8k5LTSUD1Dkw47mKJEZQNunItRTkWwgtaUSo1RVFRIG9ZXiFYg==}

  /psl/1.8.0:
    resolution: {integrity: sha512-RIdOzyoavK+hA18OGGWDqUTsCLhtA7IcZ/6NCs4fFJaHBDab+pDDmDIByWFRQJq2Cd7r1OoQxBGKOaztq+hjIQ==}
    dev: true

  /pump/3.0.0:
    resolution: {integrity: sha512-LwZy+p3SFs1Pytd/jYct4wpv49HiYCqd9Rlc5ZVdk0V+8Yzv6jR5Blk3TRmPL1ft69TxP0IMZGJ+WPFU2BFhww==}
    dependencies:
      end-of-stream: 1.4.4
      once: 1.4.0

  /punycode/1.3.2:
    resolution: {integrity: sha1-llOgNvt8HuQjQvIyXM7v6jkmxI0=}
    dev: false
    optional: true

  /punycode/2.1.1:
    resolution: {integrity: sha512-XRsRjdf+j5ml+y/6GKHPZbrF/8p2Yga0JPtdqTIY2Xe5ohJPD9saDJJLPvp9+NSBprVvevdXZybnj2cv8OEd0A==}
    engines: {node: '>=6'}

  /querystring/0.2.0:
    resolution: {integrity: sha1-sgmEkgO7Jd+CDadW50cAWHhSFiA=}
    engines: {node: '>=0.4.x'}
    deprecated: The querystring API is considered Legacy. new code should use the URLSearchParams API instead.
    dev: false
    optional: true

  /queue-microtask/1.2.3:
    resolution: {integrity: sha512-NuaNSa6flKT5JaSYQzJok04JzTL1CA6aGhv5rfLW3PgqA+M2ChpZQnAC8h8i4ZFkBS8X5RqkDBHA7r4hej3K9A==}

  /quick-lru/5.1.1:
    resolution: {integrity: sha512-WuyALRjWPDGtt/wzJiadO5AXY+8hZ80hVpe6MyivgraREW751X3SbhRvG3eLKOYN+8VEvqLcf3wdnt44Z4S4SA==}
    engines: {node: '>=10'}

  /randombytes/2.1.0:
    resolution: {integrity: sha512-vYl3iOX+4CKUWuxGi9Ukhie6fsqXqS9FE2Zaic4tNFD2N2QQaXOMFbuKK4QmDHC0JO6B1Zp41J0LpT0oR68amQ==}
    dependencies:
      safe-buffer: 5.2.1
    dev: false

  /rc/1.2.8:
    resolution: {integrity: sha512-y3bGgqKj3QBdxLbLkomlohkvsA8gdAiUQlSBJnBhfn+BPxg4bc62d8TcBW15wavDfgexCgccckhcZvywyQYPOw==}
    hasBin: true
    dependencies:
      deep-extend: 0.6.0
      ini: 1.3.8
      minimist: 1.2.6
      strip-json-comments: 2.0.1

  /react-dom/18.1.0_react@18.1.0:
    resolution: {integrity: sha512-fU1Txz7Budmvamp7bshe4Zi32d0ll7ect+ccxNu9FlObT605GOEB8BfO4tmRJ39R5Zj831VCpvQ05QPBW5yb+w==}
    peerDependencies:
      react: ^18.1.0
    dependencies:
      loose-envify: 1.4.0
      react: 18.1.0
      scheduler: 0.22.0

  /react-is/17.0.2:
    resolution: {integrity: sha512-w2GsyukL62IJnlaff/nRegPQR94C/XXamvMWmSHRJ4y7Ts/4ocGRmTHvOs8PSE6pB3dWOrD/nueuU5sduBsQ4w==}

  /react-is/18.1.0:
    resolution: {integrity: sha512-Fl7FuabXsJnV5Q1qIOQwx/sagGF18kogb4gpfcG4gjLBWO0WDiiz1ko/ExayuxE7InyQkBLkxRFG5oxY6Uu3Kg==}
    dev: true

  /react-refresh/0.9.0:
    resolution: {integrity: sha512-Gvzk7OZpiqKSkxsQvO/mbTN1poglhmAV7gR/DdIrRrSMXraRQQlfikRJOr3Nb9GTMPC5kof948Zy6jJZIFtDvQ==}
    engines: {node: '>=0.10.0'}

  /react/18.1.0:
    resolution: {integrity: sha512-4oL8ivCz5ZEPyclFQXaNksK3adutVS8l2xzZU0cqEFrE9Sb7fC0EFK5uEk74wIreL1DERyjvsU915j1pcT2uEQ==}
    engines: {node: '>=0.10.0'}
    dependencies:
      loose-envify: 1.4.0

  /read-pkg/7.1.0:
    resolution: {integrity: sha512-5iOehe+WF75IccPc30bWTbpdDQLOCc3Uu8bi3Dte3Eueij81yx1Mrufk8qBx/YAbR4uL1FdUr+7BKXDwEtisXg==}
    engines: {node: '>=12.20'}
    dependencies:
      '@types/normalize-package-data': 2.4.1
      normalize-package-data: 3.0.3
      parse-json: 5.2.0
      type-fest: 2.12.2
    dev: false

  /readable-stream/2.3.7:
    resolution: {integrity: sha512-Ebho8K4jIbHAxnuxi7o42OrZgF/ZTNcsZj6nRKyUmkhLFq8CHItp/fy6hQZuZmP/n3yZ9VBUbp4zz/mX8hmYPw==}
    dependencies:
      core-util-is: 1.0.3
      inherits: 2.0.4
      isarray: 1.0.0
      process-nextick-args: 2.0.1
      safe-buffer: 5.1.2
      string_decoder: 1.1.1
      util-deprecate: 1.0.2

  /readable-stream/3.6.0:
    resolution: {integrity: sha512-BViHy7LKeTz4oNnkcLJ+lVSL6vpiFeX6/d3oSH8zCW7UxP2onchk+vTGB143xuFjHS3deTgkKoXXymXqymiIdA==}
    engines: {node: '>= 6'}
    dependencies:
      inherits: 2.0.4
      string_decoder: 1.3.0
      util-deprecate: 1.0.2

  /readdirp/3.6.0:
    resolution: {integrity: sha512-hOS089on8RduqdbhvQ5Z37A0ESjsqz6qnRcffsMU3495FuTdqSm+7bhJ29JvIOsBDEEnan5DPu9t3To9VRlMzA==}
    engines: {node: '>=8.10.0'}
    dependencies:
      picomatch: 2.3.1
    dev: true

  /reduce-flatten/2.0.0:
    resolution: {integrity: sha512-EJ4UNY/U1t2P/2k6oqotuX2Cc3T6nxJwsM0N0asT7dhrtH1ltUxDn4NalSYmPE2rCkVpcf/X6R0wDwcFpzhd4w==}
    engines: {node: '>=6'}
    dev: false

  /regenerator-runtime/0.13.9:
    resolution: {integrity: sha512-p3VT+cOEgxFsRRA9X4lkI1E+k2/CtnKtU4gcxyaCUreilL/vqI6CdZ3wxVUx3UOUg+gnUOQQcRI7BmSI656MYA==}

  /registry-js/1.15.1:
    resolution: {integrity: sha512-aHEHtbzqusxkhprn7+rf2Cu7z0oPHaXVuOVKTpZigBSRpXUTw7+yWBJyuAREpG1bt2doe+qJzSR+kyZ9uWsj7A==}
    requiresBuild: true
    dependencies:
      node-addon-api: 3.2.1
      prebuild-install: 5.3.6

  /require-directory/2.1.1:
    resolution: {integrity: sha1-jGStX9MNqxyXbiNE/+f3kqam30I=}
    engines: {node: '>=0.10.0'}
    dev: true

  /resolve-alpn/1.2.1:
    resolution: {integrity: sha512-0a1F4l73/ZFZOakJnQ3FvkJ2+gSTQWz/r2KE5OdDY0TxPm5h4GkqkWWfM47T7HsbnOtcJVEF4epCVy6u7Q3K+g==}

  /resolve-cwd/3.0.0:
    resolution: {integrity: sha512-OrZaX2Mb+rJCpH/6CpSqt9xFVpN++x01XnN2ie9g6P5/3xelLAkXWVADpdz1IHD/KFfEXyE6V0U01OQ3UO2rEg==}
    engines: {node: '>=8'}
    dependencies:
      resolve-from: 5.0.0
    dev: true

  /resolve-from/4.0.0:
    resolution: {integrity: sha512-pb/MYmXstAkysRFx8piNI1tGFNQIFA3vkE3Gq4EuA1dF6gHp/+vgZqsCGJapvy8N3Q+4o7FwvquPJcnZ7RYy4g==}
    engines: {node: '>=4'}

  /resolve-from/5.0.0:
    resolution: {integrity: sha512-qYg9KP24dD5qka9J47d0aVky0N+b4fTU89LN9iDnjB5waksiC49rvMB0PrUJQGoTmH50XPiqOvAjDfaijGxYZw==}
    engines: {node: '>=8'}
    dev: true

  /resolve.exports/1.1.0:
    resolution: {integrity: sha512-J1l+Zxxp4XK3LUDZ9m60LRJF/mAe4z6a4xyabPHk7pvK5t35dACV32iIjJDFeWZFfZlO29w6SZ67knR0tHzJtQ==}
    engines: {node: '>=10'}
    dev: true

  /resolve/1.22.0:
    resolution: {integrity: sha512-Hhtrw0nLeSrFQ7phPp4OOcVjLPIeMnRlr5mcnVuMe7M/7eBn98A3hmFRLoFo3DLZkivSYwhRUJTyPyWAk56WLw==}
    hasBin: true
    dependencies:
      is-core-module: 2.9.0
      path-parse: 1.0.7
      supports-preserve-symlinks-flag: 1.0.0
    dev: true

  /responselike/2.0.0:
    resolution: {integrity: sha512-xH48u3FTB9VsZw7R+vvgaKeLKzT6jOogbQhEe/jewwnZgzPcnyWui2Av6JpoYZF/91uueC+lqhWqeURw5/qhCw==}
    dependencies:
      lowercase-keys: 2.0.0

  /restore-cursor/3.1.0:
    resolution: {integrity: sha512-l+sSefzHpj5qimhFSE5a8nufZYAM3sBSVMAPtYkmC+4EH2anSGaEMXSD0izRQbu9nfyQ9y5JrVmp7E8oZrUjvA==}
    engines: {node: '>=8'}
    dependencies:
      onetime: 5.1.2
      signal-exit: 3.0.7

  /retry/0.12.0:
    resolution: {integrity: sha1-G0KmJmoh8HQh0bC1S33BZ7AcATs=}
    engines: {node: '>= 4'}

  /reusify/1.0.4:
    resolution: {integrity: sha512-U9nH88a3fc/ekCF1l0/UP1IosiuIjyTh7hBvXVMHYgVcfGvt897Xguj2UOLDeI5BG2m7/uwyaLVT6fbtCwTyzw==}
    engines: {iojs: '>=1.0.0', node: '>=0.10.0'}
    dev: true

  /rimraf/3.0.2:
    resolution: {integrity: sha512-JZkJMZkAGFFPP2YqXZXPbMlMBgsxzE8ILs4lMIX/2o0L9UBw9O/Y3o6wFw/i9YLapcUJWwqbi3kdxIPdC62TIA==}
    hasBin: true
    dependencies:
      glob: 7.2.0

  /robust-orientation/1.2.1:
    resolution: {integrity: sha512-FuTptgKwY6iNuU15nrIJDLjXzCChWB+T4AvksRtwPS/WZ3HuP1CElCm1t+OBfgQKfWbtZIawip+61k7+buRKAg==}
    dependencies:
      robust-scale: 1.0.2
      robust-subtract: 1.0.0
      robust-sum: 1.0.0
      two-product: 1.0.2

  /robust-point-in-polygon/1.0.3:
    resolution: {integrity: sha1-6mjwJaRN/mrt6A8IY3iHBc9UfsQ=}
    dependencies:
      robust-orientation: 1.2.1

  /robust-scale/1.0.2:
    resolution: {integrity: sha1-d1Ey7QlULQKOWLLMecBikLz3jDI=}
    dependencies:
      two-product: 1.0.2
      two-sum: 1.0.0

  /robust-subtract/1.0.0:
    resolution: {integrity: sha1-4LFk4e2LpOOl3aRaEgODSNvtPpo=}

  /robust-sum/1.0.0:
    resolution: {integrity: sha1-FmRuUlKStNJdgnV6KGlV4Lv6U9k=}

  /rollup/2.73.0:
    resolution: {integrity: sha512-h/UngC3S4Zt28mB3g0+2YCMegT5yoftnQplwzPqGZcKvlld5e+kT/QRmJiL+qxGyZKOYpgirWGdLyEO1b0dpLQ==}
    engines: {node: '>=10.0.0'}
    hasBin: true
    optionalDependencies:
      fsevents: 2.3.2
    dev: true

  /run-async/2.4.1:
    resolution: {integrity: sha512-tvVnVv01b8c1RrA6Ep7JkStj85Guv/YrMcwqYQnwjsAS2cTmmPGBBjAjpCW7RrSodNSoE2/qg9O4bceNvUuDgQ==}
    engines: {node: '>=0.12.0'}

  /run-parallel/1.2.0:
    resolution: {integrity: sha512-5l4VyZR86LZ/lDxZTR6jqL8AFE2S0IFLMP26AbjsLVADxHdhB/c0GUsH+y39UfCi3dzz8OlQuPmnaJOMoDHQBA==}
    dependencies:
      queue-microtask: 1.2.3
    dev: true

  /rxjs/7.5.5:
    resolution: {integrity: sha512-sy+H0pQofO95VDmFLzyaw9xNJU4KTRSwQIGM6+iG3SypAtCiLDzpeG8sJrNCWn2Up9km+KhkvTdbkrdy+yzZdw==}
    dependencies:
      tslib: 2.4.0

  /safe-buffer/5.1.2:
    resolution: {integrity: sha512-Gd2UZBJDkXlY7GbJxfsE8/nvKkUEU1G38c1siN6QP6a9PT9MmHB8GnpscSmMJSoF8LOIrt8ud/wPtojys4G6+g==}

  /safe-buffer/5.2.1:
    resolution: {integrity: sha512-rp3So07KcdmmKbGvgaNxQSJr7bGVSVk5S9Eq1F+ppbRo70+YeaDxkw5Dd8NPN+GD6bjnYm2VuPuCXmpuYvmCXQ==}

  /safer-buffer/2.1.2:
    resolution: {integrity: sha512-YZo3K82SD7Riyi0E1EQPojLz7kpepnSQI9IyPbHHg1XXXevb5dJI7tpyN2ADxGcQbHG7vcyRHk0cbwqcQriUtg==}

  /sax/1.2.1:
    resolution: {integrity: sha1-e45lYZCyKOgaZq6nSEgNgozS03o=}
    dev: false
    optional: true

  /saxes/5.0.1:
    resolution: {integrity: sha512-5LBh1Tls8c9xgGjw3QrMwETmTMVk0oFgvrFSvWx62llR2hcEInrKNZ2GZCCuuy2lvWrdl5jhbpeqc5hRYKFOcw==}
    engines: {node: '>=10'}
    dependencies:
      xmlchars: 2.2.0
    dev: true

  /scheduler/0.22.0:
    resolution: {integrity: sha512-6QAm1BgQI88NPYymgGQLCZgvep4FyePDWFpXVK+zNSUgHwlqpJy8VEh8Et0KxTACS4VWwMousBElAZOH9nkkoQ==}
    dependencies:
      loose-envify: 1.4.0

  /semver/5.7.1:
    resolution: {integrity: sha512-sauaDf/PZdVgrLTNYHRtpXa1iRiKcaebiKQ1BJdpQlWH2lCvexQdX55snPFyK7QzpudqbCI0qXFfOasHdyNDGQ==}
    hasBin: true

  /semver/6.3.0:
    resolution: {integrity: sha512-b39TBaTSfV6yBrapU89p5fKekE2m/NwnDocOVruQFS1/veMgdzuPcnOM34M6CwxW8jH/lxEa5rBoDeUwu5HHTw==}
    hasBin: true

  /semver/7.3.7:
    resolution: {integrity: sha512-QlYTucUYOews+WeEujDoEGziz4K6c47V/Bd+LjSSYcA94p+DmINdf7ncaUinThfvZyu13lN9OY1XDxt8C0Tw0g==}
    engines: {node: '>=10'}
    hasBin: true
    dependencies:
      lru-cache: 6.0.0

  /sentence-case/3.0.4:
    resolution: {integrity: sha512-8LS0JInaQMCRoQ7YUytAo/xUu5W2XnQxV2HI/6uM6U7CITS1RqPElr30V6uIqyMKM9lJGRVFy5/4CuzcixNYSg==}
    dependencies:
      no-case: 3.0.4
      tslib: 2.4.0
      upper-case-first: 2.0.2

  /set-blocking/2.0.0:
    resolution: {integrity: sha1-BF+XgtARrppoA93TgrJDkrPYkPc=}

  /set-immediate-shim/1.0.1:
    resolution: {integrity: sha1-SysbJ+uAip+NzEgaWOXlb1mfP2E=}
    engines: {node: '>=0.10.0'}
    dev: false

  /shebang-command/2.0.0:
    resolution: {integrity: sha512-kHxr2zZpYtdmrN1qDjrrX/Z1rR1kG8Dx+gkpK1G4eXmvXswmcE1hTWBWYUzlraYw1/yZp6YuDY77YtvbN0dmDA==}
    engines: {node: '>=8'}
    dependencies:
      shebang-regex: 3.0.0

  /shebang-regex/3.0.0:
    resolution: {integrity: sha512-7++dFhtcx3353uBaq8DDR4NuxBetBzC7ZQOhmTQInHEd6bSrXdiEyzCvG07Z44UYdLShWUyXt5M/yhz8ekcb1A==}
    engines: {node: '>=8'}

  /shell-quote/1.7.3:
    resolution: {integrity: sha512-Vpfqwm4EnqGdlsBFNmHhxhElJYrdfcxPThu+ryKS5J8L/fhAwLazFZtq+S+TWZ9ANj2piSQLGj6NQg+lKPmxrw==}
    dev: false

  /signal-exit/3.0.7:
    resolution: {integrity: sha512-wnD2ZE+l+SPC/uoS0vXeE9L1+0wuaMqKlfz9AMUo38JsyLSBWSFcHR1Rri62LZc12vLr1gb3jl7iwQhgwpAbGQ==}

  /simple-concat/1.0.1:
    resolution: {integrity: sha512-cSFtAPtRhljv69IK0hTVZQ+OfE9nePi/rtJmw5UjHeVyVroEqJXP1sFztKUy1qU+xvz3u/sfYJLa947b7nAN2Q==}

  /simple-get/3.1.1:
    resolution: {integrity: sha512-CQ5LTKGfCpvE1K0n2us+kuMPbk/q0EKl82s4aheV9oXjFEz6W/Y7oQFVJuU6QG77hRT4Ghb5RURteF5vnWjupA==}
    dependencies:
      decompress-response: 4.2.1
      once: 1.4.0
      simple-concat: 1.0.1

  /simple-git/3.7.1:
    resolution: {integrity: sha512-+Osjtsumbtew2y9to0pOYjNzSIr4NkKGBg7Po5SUtjQhaJf2QBmiTX/9E9cv9rmc7oUiSGFIB9e7ys5ibnT9+A==}
    dependencies:
      '@kwsites/file-exists': 1.1.1
      '@kwsites/promise-deferred': 1.1.1
      debug: 4.3.4
    transitivePeerDependencies:
      - supports-color
    dev: false

  /simple-peer/9.11.1:
    resolution: {integrity: sha512-D1SaWpOW8afq1CZGWB8xTfrT3FekjQmPValrqncJMX7QFl8YwhrPTZvMCANLtgBwwdS+7zURyqxDDEmY558tTw==}
    dependencies:
      buffer: 6.0.3
      debug: 4.3.4
      err-code: 3.0.1
      get-browser-rtc: 1.1.0
      queue-microtask: 1.2.3
      randombytes: 2.1.0
      readable-stream: 3.6.0
    transitivePeerDependencies:
      - supports-color
    dev: false

  /sisteransi/1.0.5:
    resolution: {integrity: sha512-bLGGlR1QxBcynn2d5YmDX4MGjlZvy2MRBDRNHLJ8VI6l6+9FUiyTFNJ0IveOSP0bcXgVDPRcfGqA0pjaqUpfVg==}
    dev: true

  /slash/3.0.0:
    resolution: {integrity: sha512-g9Q1haeby36OSStwb4ntCGGGaKsaVSjQ68fBxoQcutl5fS1vuY18H3wSt3jFyFtrkx+Kz0V1G85A4MyAdDMi2Q==}
    engines: {node: '>=8'}

  /smart-buffer/4.2.0:
    resolution: {integrity: sha512-94hK0Hh8rPqQl2xXc3HsaBoOXKV20MToPkcXvwbISWLEs+64sBq5kFgn2kJDHb1Pry9yrP0dxrCI9RRci7RXKg==}
    engines: {node: '>= 6.0.0', npm: '>= 3.0.0'}

  /snake-case/3.0.4:
    resolution: {integrity: sha512-LAOh4z89bGQvl9pFfNF8V146i7o7/CqFPbqzYgP+yYzDIDeS9HaNFtXABamRW+AQzEVODcvE79ljJ+8a9YSdMg==}
    dependencies:
      dot-case: 3.0.4
      tslib: 2.4.0

  /socks-proxy-agent/6.1.1:
    resolution: {integrity: sha512-t8J0kG3csjA4g6FTbsMOWws+7R7vuRC8aQ/wy3/1OWmsgwA68zs/+cExQ0koSitUDXqhufF/YJr9wtNMZHw5Ew==}
    engines: {node: '>= 10'}
    dependencies:
      agent-base: 6.0.2
      debug: 4.3.4
      socks: 2.6.2
    transitivePeerDependencies:
      - supports-color

  /socks/2.6.2:
    resolution: {integrity: sha512-zDZhHhZRY9PxRruRMR7kMhnf3I8hDs4S3f9RecfnGxvcBHQcKcIH/oUcEWffsfl1XxdYlA7nnlGbbTvPz9D8gA==}
    engines: {node: '>= 10.13.0', npm: '>= 3.0.0'}
    dependencies:
      ip: 1.1.8
      smart-buffer: 4.2.0

  /source-map-support/0.4.18:
    resolution: {integrity: sha512-try0/JqxPLF9nOjvSta7tVondkP5dwgyLDjVoyMDlmjugT2lRZ1OfsrYTkCd2hkDnJTKRbO/Rl3orm8vlsUzbA==}
    dependencies:
      source-map: 0.5.7

  /source-map-support/0.5.13:
    resolution: {integrity: sha512-SHSKFHadjVA5oR4PPqhtAVdcBWwRYVd6g6cAXnIbRiIwc2EhPrTuKUBdSLvlEKyIP3GCf89fltvcZiP9MMFA1w==}
    dependencies:
      buffer-from: 1.1.2
      source-map: 0.6.1
    dev: true

  /source-map-support/0.5.21:
    resolution: {integrity: sha512-uBHU3L3czsIyYXKX88fdrGovxdSCoTGDRZ6SYXtSRxLZUzHg5P/66Ht6uoUlHu9EZod+inXhKo3qQgwXUT/y1w==}
    dependencies:
      buffer-from: 1.1.2
      source-map: 0.6.1

  /source-map/0.5.7:
    resolution: {integrity: sha1-igOdLRAh0i0eoUyA2OpGi6LvP8w=}
    engines: {node: '>=0.10.0'}

  /source-map/0.6.1:
    resolution: {integrity: sha512-UjgapumWlbMhkBgzT7Ykc5YXUT46F0iKu8SGXq0bcwP5dz/h0Plj6enJqjz1Zbq2l5WaqYnrVbwWOWMyF3F47g==}
    engines: {node: '>=0.10.0'}

  /source-map/0.8.0-beta.0:
    resolution: {integrity: sha512-2ymg6oRBpebeZi9UUNsgQ89bhx01TcTkmNTGnNO88imTmbSgy4nfujrgVEFKWpMTEGA11EDkTt7mqObTPdigIA==}
    engines: {node: '>= 8'}
    dependencies:
      whatwg-url: 7.1.0

  /spdx-correct/3.1.1:
    resolution: {integrity: sha512-cOYcUWwhCuHCXi49RhFRCyJEK3iPj1Ziz9DpViV3tbZOwXD49QzIN3MpOLJNxh2qwq2lJJZaKMVw9qNi4jTC0w==}
    dependencies:
      spdx-expression-parse: 3.0.1
      spdx-license-ids: 3.0.11
    dev: false

  /spdx-exceptions/2.3.0:
    resolution: {integrity: sha512-/tTrYOC7PPI1nUAgx34hUpqXuyJG+DTHJTnIULG4rDygi4xu/tfgmq1e1cIRwRzwZgo4NLySi+ricLkZkw4i5A==}
    dev: false

  /spdx-expression-parse/3.0.1:
    resolution: {integrity: sha512-cbqHunsQWnJNE6KhVSMsMeH5H/L9EpymbzqTQ3uLwNCLZ1Q481oWaofqH7nO6V07xlXwY6PhQdQ2IedWx/ZK4Q==}
    dependencies:
      spdx-exceptions: 2.3.0
      spdx-license-ids: 3.0.11
    dev: false

  /spdx-license-ids/3.0.11:
    resolution: {integrity: sha512-Ctl2BrFiM0X3MANYgj3CkygxhRmr9mi6xhejbdO960nF6EDJApTYpn0BQnDKlnNBULKiCN1n3w9EBkHK8ZWg+g==}
    dev: false

  /sprintf-js/1.0.3:
    resolution: {integrity: sha1-BOaSb2YolTVPPdAVIDYzuFcpfiw=}

  /stable/0.1.8:
    resolution: {integrity: sha512-ji9qxRnOVfcuLDySj9qzhGSEFVobyt1kIOSkj1qZzYLzq7Tos/oUUWvotUPQLlrsidqsK6tBH89Bc9kL5zHA6w==}

  /stack-utils/2.0.5:
    resolution: {integrity: sha512-xrQcmYhOsn/1kX+Vraq+7j4oE2j/6BFscZ0etmYg81xuM8Gq0022Pxb8+IqgOFUIaxHs0KaSb7T1+OegiNrNFA==}
    engines: {node: '>=10'}
    dependencies:
      escape-string-regexp: 2.0.0

  /string-length/4.0.2:
    resolution: {integrity: sha512-+l6rNN5fYHNhZZy41RXsYptCjA2Igmq4EG7kZAYFQI1E1VTXarr6ZPXBg6eq7Y6eK4FEhY6AJlyuFIb/v/S0VQ==}
    engines: {node: '>=10'}
    dependencies:
      char-regex: 1.0.2
      strip-ansi: 6.0.1
    dev: true

  /string-width/1.0.2:
    resolution: {integrity: sha1-EYvfW4zcUaKn5w0hHgfisLmxB9M=}
    engines: {node: '>=0.10.0'}
    dependencies:
      code-point-at: 1.1.0
      is-fullwidth-code-point: 1.0.0
      strip-ansi: 3.0.1

  /string-width/4.2.3:
    resolution: {integrity: sha512-wKyQRQpjJ0sIp62ErSZdGsjMJWsap5oRNihHhu6G7JVO/9jIB6UyevL+tXuOqrng8j/cxKTWyWUwvSTriiZz/g==}
    engines: {node: '>=8'}
    dependencies:
      emoji-regex: 8.0.0
      is-fullwidth-code-point: 3.0.0
      strip-ansi: 6.0.1

  /string_decoder/1.1.1:
    resolution: {integrity: sha512-n/ShnvDi6FHbbVfviro+WojiFzv+s8MPMHBczVePfUpDJLwoLT0ht1l4YwBCbi8pJAveEEdnkHyPyTP/mzRfwg==}
    dependencies:
      safe-buffer: 5.1.2

  /string_decoder/1.3.0:
    resolution: {integrity: sha512-hkRX8U1WjJFd8LsDJ2yQ/wWWxaopEsABU1XfkM8A+j0+85JAGppt16cr1Whg6KIbb4okU6Mql6BOj+uup/wKeA==}
    dependencies:
      safe-buffer: 5.2.1

  /strip-ansi/3.0.1:
    resolution: {integrity: sha1-ajhfuIU9lS1f8F0Oiq+UJ43GPc8=}
    engines: {node: '>=0.10.0'}
    dependencies:
      ansi-regex: 2.1.1

  /strip-ansi/6.0.1:
    resolution: {integrity: sha512-Y38VPSHcqkFrCpFnQ9vuSXmquuv5oXOKpGeT6aGrr3o3Gc9AlVa6JBfUSOCnbxGGZF+/0ooI7KrPuUSztUdU5A==}
    engines: {node: '>=8'}
    dependencies:
      ansi-regex: 5.0.1

  /strip-bom/4.0.0:
    resolution: {integrity: sha512-3xurFv5tEgii33Zi8Jtp55wEIILR9eh34FAW00PZf+JnSsTmV/ioewSgQl97JHvgjoRGwPShsWm+IdrxB35d0w==}
    engines: {node: '>=8'}
    dev: true

  /strip-final-newline/2.0.0:
    resolution: {integrity: sha512-BrpvfNAE3dcvq7ll3xVumzjKjZQ5tI1sEUIKr3Uoks0XUl45St3FlatVqef9prk4jRDzhW6WZg+3bk93y6pLjA==}
    engines: {node: '>=6'}
    dev: true

  /strip-json-comments/2.0.1:
    resolution: {integrity: sha1-PFMZQukIwml8DsNEhYwobHygpgo=}
    engines: {node: '>=0.10.0'}

  /strip-json-comments/3.1.1:
    resolution: {integrity: sha512-6fPc+R4ihwqP6N/aIv2f1gMH8lOVtWQHoqC4yK6oSDVVocumAsfCqjkXnqiYMhmMwS/mEHLp7Vehlt3ql6lEig==}
    engines: {node: '>=8'}
    dev: true

  /sucrase/3.21.0:
    resolution: {integrity: sha512-FjAhMJjDcifARI7bZej0Bi1yekjWQHoEvWIXhLPwDhC6O4iZ5PtGb86WV56riW87hzpgB13wwBKO9vKAiWu5VQ==}
    engines: {node: '>=8'}
    hasBin: true
    dependencies:
      commander: 4.1.1
      glob: 7.1.6
      lines-and-columns: 1.2.4
      mz: 2.7.0
      pirates: 4.0.5
      ts-interface-checker: 0.1.13
    dev: true

  /supports-color/5.5.0:
    resolution: {integrity: sha512-QjVjwdXIt408MIiAqCX4oUKsgU2EqAGzs2Ppkm4aQYbjm+ZEWEcW4SfFNTr4uMNZma0ey4f5lgLrkB0aX0QMow==}
    engines: {node: '>=4'}
    dependencies:
      has-flag: 3.0.0

  /supports-color/7.2.0:
    resolution: {integrity: sha512-qpCAvRl9stuOHveKsn7HncJRvv501qIacKzQlO/+Lwxc9+0q2wLyv4Dfvt80/DPn2pqOBsJdDiogXGR9+OvwRw==}
    engines: {node: '>=8'}
    dependencies:
      has-flag: 4.0.0

  /supports-color/8.1.1:
    resolution: {integrity: sha512-MpUEN2OodtUzxvKQl72cUF7RQ5EiHsGvSsVG0ia9c5RbWGL2CI4C7EpPS8UTBIplnlzZiNuV56w+FuNxy3ty2Q==}
    engines: {node: '>=10'}
    dependencies:
      has-flag: 4.0.0
    dev: true

  /supports-hyperlinks/2.2.0:
    resolution: {integrity: sha512-6sXEzV5+I5j8Bmq9/vUphGRM/RJNT9SCURJLjwfOg51heRtguGWDzcaBlgAzKhQa0EVNpPEKzQuBwZ8S8WaCeQ==}
    engines: {node: '>=8'}
    dependencies:
      has-flag: 4.0.0
      supports-color: 7.2.0
    dev: true

  /supports-preserve-symlinks-flag/1.0.0:
    resolution: {integrity: sha512-ot0WnXS9fgdkgIcePe6RHNk1WA8+muPa6cSjeR3V8K27q9BB1rTE3R1p7Hv0z1ZyAc8s6Vvv8DIyWf681MAt0w==}
    engines: {node: '>= 0.4'}
    dev: true

  /svgo/2.8.0:
    resolution: {integrity: sha512-+N/Q9kV1+F+UeWYoSiULYo4xYSDQlTgb+ayMobAXPwMnLvop7oxKMo9OzIrX5x3eS4L4f2UHhc9axXwY8DpChg==}
    engines: {node: '>=10.13.0'}
    hasBin: true
    dependencies:
      '@trysound/sax': 0.2.0
      commander: 7.2.0
      css-select: 4.3.0
      css-tree: 1.1.3
      csso: 4.2.0
      picocolors: 1.0.0
      stable: 0.1.8

  /symbol-tree/3.2.4:
    resolution: {integrity: sha512-9QNk5KwDF+Bvz+PyObkmSYjI5ksVUYtjW7AU22r2NKcfLJcXp96hkDWU3+XndOsUb+AQ9QhfzfCT2O+CNWT5Tw==}
    dev: true

  /table-layout/1.0.2:
    resolution: {integrity: sha512-qd/R7n5rQTRFi+Zf2sk5XVVd9UQl6ZkduPFC3S7WEGJAmetDTjY3qPN50eSKzwuzEyQKy5TN2TiZdkIjos2L6A==}
    engines: {node: '>=8.0.0'}
    dependencies:
      array-back: 4.0.2
      deep-extend: 0.6.0
      typical: 5.2.0
      wordwrapjs: 4.0.1
    dev: false

  /tar-fs/2.1.1:
    resolution: {integrity: sha512-V0r2Y9scmbDRLCNex/+hYzvp/zyYjvFbHPNgVTKfQvVrb6guiE/fxP+XblDNR011utopbkex2nM4dHNV6GDsng==}
    dependencies:
      chownr: 1.1.4
      mkdirp-classic: 0.5.3
      pump: 3.0.0
      tar-stream: 2.2.0

  /tar-stream/2.2.0:
    resolution: {integrity: sha512-ujeqbceABgwMZxEJnk2HDY2DlnUZ+9oEcb1KzTVfYHio0UE6dG71n60d8D2I4qNvleWrrXpmjpt7vZeF1LnMZQ==}
    engines: {node: '>=6'}
    dependencies:
      bl: 4.1.0
      end-of-stream: 1.4.4
      fs-constants: 1.0.0
      inherits: 2.0.4
      readable-stream: 3.6.0

  /term-size/2.2.1:
    resolution: {integrity: sha512-wK0Ri4fOGjv/XPy8SBHZChl8CM7uMc5VML7SqiQ0zG7+J5Vr+RMQDoHa2CNT6KHUnTGIXH34UDMkPzAUyapBZg==}
    engines: {node: '>=8'}
    dev: true

  /terminal-link/2.1.1:
    resolution: {integrity: sha512-un0FmiRUQNr5PJqy9kP7c40F5BOfpGlYTrxonDChEZB7pzZxRNp/bt+ymiy9/npwXya9KH99nJ/GXFIiUkYGFQ==}
    engines: {node: '>=8'}
    dependencies:
      ansi-escapes: 4.3.2
      supports-hyperlinks: 2.2.0
    dev: true

  /terser/5.13.1:
    resolution: {integrity: sha512-hn4WKOfwnwbYfe48NgrQjqNOH9jzLqRcIfbYytOXCOv46LBfWr9bDS17MQqOi+BWGD0sJK3Sj5NC/gJjiojaoA==}
    engines: {node: '>=10'}
    hasBin: true
    dependencies:
      acorn: 8.7.1
      commander: 2.20.3
      source-map: 0.8.0-beta.0
      source-map-support: 0.5.21

  /test-exclude/6.0.0:
    resolution: {integrity: sha512-cAGWPIyOHU6zlmg88jwm7VRyXnMN7iV68OGAbYDk/Mh/xC/pzVPlQtY6ngoIH/5/tciuhGfvESU8GrHrcxD56w==}
    engines: {node: '>=8'}
    dependencies:
      '@istanbuljs/schema': 0.1.3
      glob: 7.2.0
      minimatch: 3.1.2
    dev: true

  /thenify-all/1.6.0:
    resolution: {integrity: sha1-GhkY1ALY/D+Y+/I02wvMjMEOlyY=}
    engines: {node: '>=0.8'}
    dependencies:
      thenify: 3.3.1
    dev: true

  /thenify/3.3.1:
    resolution: {integrity: sha512-RVZSIV5IG10Hk3enotrhvz0T9em6cyHBLkH/YAZuKqd8hRkKhSfCGIcP2KUY0EPxndzANBmNllzWPwak+bheSw==}
    dependencies:
      any-promise: 1.3.0
    dev: true

  /throat/6.0.1:
    resolution: {integrity: sha512-8hmiGIJMDlwjg7dlJ4yKGLK8EsYqKgPWbG3b4wjJddKNwc7N7Dpn08Df4szr/sZdMVeOstrdYSsqzX6BYbcB+w==}
    dev: true

  /through/2.3.8:
    resolution: {integrity: sha1-DdTJ/6q8NXlgsbckEV1+Doai4fU=}

  /tiff/2.1.0:
    resolution: {integrity: sha1-s/QcUZvWaDUmfxTLMaBKyx94YMo=}
    dependencies:
      iobuffer: 2.1.0

  /tiff/5.0.3:
    resolution: {integrity: sha512-R0WckwRGhawWDNdha8iPQCjHyOiaEEmfFjhmalUVCIEELsON7Y/XO3eeGmBkoCXQp0Gg2nmTozN92Z4hlwbsow==}
    dependencies:
      iobuffer: 5.1.0
      pako: 2.0.4

  /timsort/0.3.0:
    resolution: {integrity: sha1-QFQRqOfmM5/mTbmiNN4R3DHgK9Q=}

  /tinycolor2/1.4.2:
    resolution: {integrity: sha512-vJhccZPs965sV/L2sU4oRQVAos0pQXwsvTLkWYdqJ+a8Q5kPFzJTuOFwy7UniPli44NKQGAglksjvOcpo95aZA==}

  /tmp/0.0.33:
    resolution: {integrity: sha512-jRCJlojKnZ3addtTOjdIqoRuPEKBvNXcGYqzO6zWZX8KfKEpnGY5jfggJQ3EjKuu8D4bJRr0y+cYJFmYbImXGw==}
    engines: {node: '>=0.6.0'}
    dependencies:
      os-tmpdir: 1.0.2

  /tmpl/1.0.5:
    resolution: {integrity: sha512-3f0uOEAQwIqGuWW2MVzYg8fV/QNnc/IpuJNG837rLuczAaLVHslWHZQj4IGiEl5Hs3kkbhwL9Ab7Hrsmuj+Smw==}
    dev: true

  /to-fast-properties/2.0.0:
    resolution: {integrity: sha1-3F5pjL0HkmW8c+A3doGk5Og/YW4=}
    engines: {node: '>=4'}

  /to-regex-range/5.0.1:
    resolution: {integrity: sha512-65P7iz6X5yEr1cwcgvQxbbIw7Uk3gOy5dIdtZ4rDveLqhrdJP+Li/Hx6tyK0NEb+2GCyneCMJiGqrADCSNk8sQ==}
    engines: {node: '>=8.0'}
    dependencies:
      is-number: 7.0.0

  /tough-cookie/4.0.0:
    resolution: {integrity: sha512-tHdtEpQCMrc1YLrMaqXXcj6AxhYi/xgit6mZu1+EDWUn+qhUf8wMQoFIy9NXuq23zAwtcB0t/MjACGR18pcRbg==}
    engines: {node: '>=6'}
    dependencies:
      psl: 1.8.0
      punycode: 2.1.1
      universalify: 0.1.2
    dev: true

  /tr46/0.0.3:
    resolution: {integrity: sha1-gYT9NH2snNwYWZLzpmIuFLnZq2o=}
    dev: false

  /tr46/1.0.1:
    resolution: {integrity: sha1-qLE/1r/SSJUZZ0zN5VujaTtwbQk=}
    dependencies:
      punycode: 2.1.1

  /tr46/3.0.0:
    resolution: {integrity: sha512-l7FvfAHlcmulp8kr+flpQZmVwtu7nfRV7NZujtN0OqES8EL4O4e0qqzL0DC5gAvx/ZC/9lk6rhcUwYvkBnBnYA==}
    engines: {node: '>=12'}
    dependencies:
      punycode: 2.1.1
    dev: true

  /tree-kill/1.2.2:
    resolution: {integrity: sha512-L0Orpi8qGpRG//Nd+H90vFB+3iHnue1zSSGmNOOCh1GLJ7rUKVwV2HvijphGQS2UmhUZewS9VgvxYIdgr+fG1A==}
    hasBin: true
    dev: true

  /ts-ast-to-literal/1.0.5_typescript@4.6.4:
    resolution: {integrity: sha512-dHRN7h2UGkWtQriPMGRokoN6st4bUr6ADccH90opZWrRpKxjQvdCOkpy69foSVL2zXD18eaGuVldsr3XJoi6vQ==}
    engines: {node: '>=12'}
    peerDependencies:
      typescript: ^4.3.5
    dependencies:
      '@dword-design/functions': 4.0.7
      typescript: 4.6.4

  /ts-interface-checker/0.1.13:
    resolution: {integrity: sha512-Y/arvbn+rrz3JCKl9C4kVNfTfSm2/mEp5FSz5EsZSANGPSlQrpRI5M4PKF+mJnE52jOO90PnPSc3Ur3bTQw0gA==}
    dev: true

  /ts-jest/28.0.2_jest@28.1.0+typescript@4.6.4:
    resolution: {integrity: sha512-IOZMb3D0gx6IHO9ywPgiQxJ3Zl4ECylEFwoVpENB55aTn5sdO0Ptyx/7noNBxAaUff708RqQL4XBNxxOVjY0vQ==}
    engines: {node: ^12.13.0 || ^14.15.0 || ^16.10.0 || >=17.0.0}
    hasBin: true
    peerDependencies:
      '@babel/core': '>=7.0.0-beta.0 <8'
      '@types/jest': ^27.0.0
      babel-jest: ^28.0.0
      esbuild: '*'
      jest: ^28.0.0
      typescript: '>=4.3'
    peerDependenciesMeta:
      '@babel/core':
        optional: true
      '@types/jest':
        optional: true
      babel-jest:
        optional: true
      esbuild:
        optional: true
    dependencies:
      bs-logger: 0.2.6
      fast-json-stable-stringify: 2.1.0
      jest: 28.1.0_@types+node@17.0.34
      jest-util: 28.1.0
      json5: 2.2.1
      lodash.memoize: 4.1.2
      make-error: 1.3.6
      semver: 7.3.7
      typescript: 4.6.4
      yargs-parser: 20.2.9
    dev: true

  /tslib/2.4.0:
    resolution: {integrity: sha512-d6xOpEDfsi2CZVlPQzGeux8XMwLT9hssAsaPYExaQMuYskwb+x1x7J371tWlbBdWHroy99KnVB6qIkUbs5X3UQ==}

  /tsup/5.12.8_typescript@4.6.4:
    resolution: {integrity: sha512-fSBzUBtrnAQ+XKPfj1KcZ2Pl0EUlKBqpbTmRAs+2mL34fQlowrm6ccQgOYyMe9MMAcejMP6/7Rw3qKjx1lreZA==}
    hasBin: true
    peerDependencies:
      typescript: ^4.1.0
    peerDependenciesMeta:
      typescript:
        optional: true
    dependencies:
      bundle-require: 3.0.4_esbuild@0.14.39
      cac: 6.7.12
      chokidar: 3.5.3
      debug: 4.3.4
      esbuild: 0.14.39
      execa: 5.1.1
      globby: 11.1.0
      joycon: 3.1.1
      postcss-load-config: 3.1.4
      resolve-from: 5.0.0
      rollup: 2.73.0
      source-map: 0.8.0-beta.0
      sucrase: 3.21.0
      tree-kill: 1.2.2
      typescript: 4.6.4
    transitivePeerDependencies:
      - postcss
      - supports-color
      - ts-node
    dev: true

  /tunnel-agent/0.6.0:
    resolution: {integrity: sha1-J6XeoGs2sEoKmWZ3SykIaPD8QP0=}
    dependencies:
      safe-buffer: 5.2.1

  /turbo-darwin-64/1.2.9:
    resolution: {integrity: sha512-rVwDQpi6p0GwTiqSsvtA1b3RvKl8l2y+ElZ3EKGiIIJYZt1D6wBMJoADaZ9uZ/LWkT+WKfAWNtKdwRmuBAOS6g==}
    cpu: [x64]
    os: [darwin]
    requiresBuild: true
    dev: true
    optional: true

  /turbo-darwin-arm64/1.2.9:
    resolution: {integrity: sha512-j7NgQHkQWWODw1I/saiqmjjD54uGAEq0qTTtLI3RoLaA+yI+awXmHwsiHRqsvGSyGJlBoKBcbxXkekLf21q3GA==}
    cpu: [arm64]
    os: [darwin]
    requiresBuild: true
    dev: true
    optional: true

  /turbo-freebsd-64/1.2.9:
    resolution: {integrity: sha512-+tLb3iCOrIeGrcOJZYey5mD9qgNgKYuwRRg6FeX/6TDITvZXcCS50A2uRbaD/PQzQKs1lHcshiCe/DRtbvJ63g==}
    cpu: [x64]
    os: [freebsd]
    requiresBuild: true
    dev: true
    optional: true

  /turbo-freebsd-arm64/1.2.9:
    resolution: {integrity: sha512-gwI8jocTf036kc9GI1BebzftxrkT5pewHPA2iqvAXAJpX01G1x1iGcl8/uIbkbL5hp038nu+l2Kb+lRI96sJuA==}
    cpu: [arm64]
    os: [freebsd]
    requiresBuild: true
    dev: true
    optional: true

  /turbo-linux-32/1.2.9:
    resolution: {integrity: sha512-Rm47bIsCHIae/DkXJ58YrWvdh8o4Ug9U4VnTDb9byXrz2B7624ol9XdfpXv429z7LXkQR1+WnwCMwFB4K6DyuQ==}
    cpu: [ia32]
    os: [linux]
    requiresBuild: true
    dev: true
    optional: true

  /turbo-linux-64/1.2.9:
    resolution: {integrity: sha512-8Gqi+TzEdmOmxxAukU0NO0JlIqdm98C97u9qEsxWrXTFL/xL21gKCixqsBTEO7JOISC4M8VjArxjSsITRbkD5g==}
    cpu: [x64]
    os: [linux]
    requiresBuild: true
    dev: true
    optional: true

  /turbo-linux-arm/1.2.9:
    resolution: {integrity: sha512-OS+XCWiGFbuM7UNBVQdVbIJqxhVu9Sr2WxQgDcGZpCYn32yLLPlWDDGL0Cl/EG006J9k+VS1e4OzyM6kfMxS9Q==}
    cpu: [arm]
    os: [linux]
    requiresBuild: true
    dev: true
    optional: true

  /turbo-linux-arm64/1.2.9:
    resolution: {integrity: sha512-FVIeM7koUtyu1cNAJhPYjb90kL/ICdWoJr4PoZZYnqty5sxLsBg75bVErEDQeDzKQvwXLlcax2lEzHvaSyn/wg==}
    cpu: [arm64]
    os: [linux]
    requiresBuild: true
    dev: true
    optional: true

  /turbo-linux-mips64le/1.2.9:
    resolution: {integrity: sha512-2zVBnOVivWGpl51qO/lycfw7euM4b04AXYUmhsWkUN3FygIwyNgjuiMU8rxQOlu9VGX8X+WXkX2gfbgTovTeFw==}
    cpu: [mips64el]
    os: [linux]
    requiresBuild: true
    dev: true
    optional: true

  /turbo-linux-ppc64le/1.2.9:
    resolution: {integrity: sha512-EGgKyzf8IhodOF32BvE3Zlgbr/dSGuUbemC9RGSuhF1F1PMnP1nYS/t3JWN5QKZU4O2uWiIyLdC/0ZjtcGAcZQ==}
    cpu: [ppc64]
    os: [linux]
    requiresBuild: true
    dev: true
    optional: true

  /turbo-windows-32/1.2.9:
    resolution: {integrity: sha512-XrMJMUtewlfksBUB0R7Tyw16IoqshVl6f/3R2ccMccddEMcvak0oW03FK9n+Y4F+wyIoJ22AVhu8jMv+HgEehA==}
    cpu: [ia32]
    os: [win32]
    requiresBuild: true
    dev: true
    optional: true

  /turbo-windows-64/1.2.9:
    resolution: {integrity: sha512-ewhj4MrqcMpW/keag4xG7YRLTJ7PzcqBc6Kc96OGD2qfK/uJV/r7H3Xt09WuYHRWwPgGEeNn8utpqdqbYfCVDw==}
    cpu: [x64]
    os: [win32]
    requiresBuild: true
    dev: true
    optional: true

  /turbo-windows-arm64/1.2.9:
    resolution: {integrity: sha512-B8BoNb/yZWAyKwQUbs2+UFzLmOu/WGv/+ADT6SQfI8jOaTenS7Od4bbMsGJT0iXcqv+v8TcWKX83KmQ6gxBQpg==}
    cpu: [arm64]
    os: [win32]
    requiresBuild: true
    dev: true
    optional: true

  /turbo/1.2.9:
    resolution: {integrity: sha512-aPGzZqmUHE9yx9TS7wcAJnDmXiuQSNXDwU5b1KrgNlFuID18TL443wna79p7k4awmf4Yuhu1cSZIvO+se72iVQ==}
    hasBin: true
    requiresBuild: true
    optionalDependencies:
      turbo-darwin-64: 1.2.9
      turbo-darwin-arm64: 1.2.9
      turbo-freebsd-64: 1.2.9
      turbo-freebsd-arm64: 1.2.9
      turbo-linux-32: 1.2.9
      turbo-linux-64: 1.2.9
      turbo-linux-arm: 1.2.9
      turbo-linux-arm64: 1.2.9
      turbo-linux-mips64le: 1.2.9
      turbo-linux-ppc64le: 1.2.9
      turbo-windows-32: 1.2.9
      turbo-windows-64: 1.2.9
      turbo-windows-arm64: 1.2.9
    dev: true

  /twitter-api-v2/1.12.0:
    resolution: {integrity: sha512-8Fv+sUYY0P1gloiBSgG1w/NSuGUIP32lDKMPVzIMX3jd4zDhiJFtCft41fKs+JqcD8m7s+4vkMO/XwyY2+NULQ==}
    dev: false

  /two-product/1.0.2:
    resolution: {integrity: sha1-Z9ldSyV6kh4stL16+VEfkIhSLqo=}

  /two-sum/1.0.0:
    resolution: {integrity: sha1-MdPzIjnk9zHsqd+RVeKyl/AIq2Q=}

  /type-check/0.3.2:
    resolution: {integrity: sha1-WITKtRLPHTVeP7eE8wgEsrUg23I=}
    engines: {node: '>= 0.8.0'}
    dependencies:
      prelude-ls: 1.1.2
    dev: true

  /type-detect/4.0.8:
    resolution: {integrity: sha512-0fr/mIH1dlO+x7TlcMy+bIDqKPsw/70tVyeHW787goQjhmqaZe10uwLujubK9q9Lg6Fiho1KUKDYz0Z7k7g5/g==}
    engines: {node: '>=4'}
    dev: true

  /type-fest/0.20.2:
    resolution: {integrity: sha512-Ne+eE4r0/iWnpAxD852z3A+N0Bt5RN//NjJwRd2VFHEmrywxf5vsZlh4R6lixl6B+wz/8d+maTSAkN1FIkI3LQ==}
    engines: {node: '>=10'}

  /type-fest/0.21.3:
    resolution: {integrity: sha512-t0rzBq87m3fVcduHDUFhKmyyX+9eo6WQjZvf51Ea/M0Q7+T374Jp1aUiyUl0GKxp8M/OETVHSDvmkyPgvX+X2w==}
    engines: {node: '>=10'}

  /type-fest/2.12.2:
    resolution: {integrity: sha512-qt6ylCGpLjZ7AaODxbpyBZSs9fCI9SkL3Z9q2oxMBQhs/uyY+VD8jHA8ULCGmWQJlBgqvO3EJeAngOHD8zQCrQ==}
    engines: {node: '>=12.20'}
    dev: false

  /typescript/4.6.4:
    resolution: {integrity: sha512-9ia/jWHIEbo49HfjrLGfKbZSuWo9iTMwXO+Ca3pRsSpbsMbc7/IU8NKdCZVRRBafVPGnoJeFL76ZOAA84I9fEg==}
    engines: {node: '>=4.2.0'}
    hasBin: true

  /typical/5.2.0:
    resolution: {integrity: sha512-dvdQgNDNJo+8B2uBQoqdb11eUCE1JQXhvjC/CZtgvZseVd5TYMXnq0+vuUemXbd/Se29cTaUuPX3YIc2xgbvIg==}
    engines: {node: '>=8'}
    dev: false

  /universal-github-app-jwt/1.1.0:
    resolution: {integrity: sha512-3b+ocAjjz4JTyqaOT+NNBd5BtTuvJTxWElIoeHSVelUV9J3Jp7avmQTdLKCaoqi/5Ox2o/q+VK19TJ233rVXVQ==}
    dependencies:
      '@types/jsonwebtoken': 8.5.8
      jsonwebtoken: 8.5.1
    dev: false

  /universal-user-agent/6.0.0:
    resolution: {integrity: sha512-isyNax3wXoKaulPDZWHQqbmIx1k2tb9fb3GGDBRxCscfYV2Ch7WxPArBsFEG8s/safwXTT7H4QGhaIkTp9447w==}
    dev: false

  /universalify/0.1.2:
    resolution: {integrity: sha512-rBJeI5CXAlmy1pV+617WB9J63U6XcazHHF2f2dbJix4XzpUF0RS3Zbj0FGIOCAva5P/d/GBOYaACQ1w+0azUkg==}
    engines: {node: '>= 4.0.0'}
    dev: true

  /universalify/2.0.0:
    resolution: {integrity: sha512-hAZsKq7Yy11Zu1DE0OzWjw7nnLZmJZYTDZZyEFHZdUhV8FkH5MCfoU1XMaxXovpyW5nq5scPqq0ZDP9Zyl04oQ==}
    engines: {node: '>= 10.0.0'}
    dev: false

  /upper-case-first/2.0.2:
    resolution: {integrity: sha512-514ppYHBaKwfJRK/pNC6c/OxfGa0obSnAl106u97Ed0I625Nin96KAjttZF6ZL3e1XLtphxnqrOi9iWgm+u+bg==}
    dependencies:
      tslib: 2.4.0

  /upper-case/2.0.2:
    resolution: {integrity: sha512-KgdgDGJt2TpuwBUIjgG6lzw2GWFRCW9Qkfkiv0DxqHHLYJHmtmdUIKcZd8rHgFSjopVTlw6ggzCm1b8MFQwikg==}
    dependencies:
      tslib: 2.4.0

  /url/0.10.3:
    resolution: {integrity: sha1-Ah5NnHcF8hu/N9A861h2dAJ3TGQ=}
    dependencies:
      punycode: 1.3.2
      querystring: 0.2.0
    dev: false
    optional: true

  /utf8/2.1.2:
    resolution: {integrity: sha1-H6DZJw6b6FDZsFAn9jUZv0ZFfZY=}

  /util-deprecate/1.0.2:
    resolution: {integrity: sha1-RQ1Nyfpw3nMnYvvS1KKJgUGaDM8=}

  /utility-types/3.10.0:
    resolution: {integrity: sha512-O11mqxmi7wMKCo6HKFt5AhO4BwY3VV68YU07tgxfz8zJTIxr4BpsezN49Ffwy9j3ZpwwJp4fkRwjRzq3uWE6Rg==}
    engines: {node: '>= 4'}

  /uuid/3.3.2:
    resolution: {integrity: sha512-yXJmeNaw3DnnKAOKJE51sL/ZaYfWJRl1pK9dr19YFCu0ObS231AB1/LbqTKRAQ5kw8A90rA6fr4riOUpTZvQZA==}
    deprecated: Please upgrade  to version 7 or higher.  Older versions may use Math.random() in certain circumstances, which is known to be problematic.  See https://v8.dev/blog/math-random for details.
    hasBin: true
    dev: false
    optional: true

  /v8-compile-cache/2.3.0:
    resolution: {integrity: sha512-l8lCEmLcLYZh4nbunNZvQCJc5pv7+RCwa8q/LdUx8u7lsWvPDKmpodJAJNwkAhJC//dFY48KuIEmjtd4RViDrA==}
    dev: true

  /v8-to-istanbul/9.0.0:
    resolution: {integrity: sha512-HcvgY/xaRm7isYmyx+lFKA4uQmfUbN0J4M0nNItvzTvH/iQ9kW5j/t4YSR+Ge323/lrgDAWJoF46tzGQHwBHFw==}
    engines: {node: '>=10.12.0'}
    dependencies:
      '@jridgewell/trace-mapping': 0.3.13
      '@types/istanbul-lib-coverage': 2.0.4
      convert-source-map: 1.8.0
    dev: true

  /validate-npm-package-license/3.0.4:
    resolution: {integrity: sha512-DpKm2Ui/xN7/HQKCtpZxoRWBhZ9Z0kqtygG8XCgNQ8ZlDnxuQmWhj566j8fN4Cu3/JmbhsDo7fcAJq4s9h27Ew==}
    dependencies:
      spdx-correct: 3.1.1
      spdx-expression-parse: 3.0.1
    dev: false

  /w3c-hr-time/1.0.2:
    resolution: {integrity: sha512-z8P5DvDNjKDoFIHK7q8r8lackT6l+jo/Ye3HOle7l9nICP9lf1Ci25fy9vHd0JOWewkIFzXIEig3TdKT7JQ5fQ==}
    dependencies:
      browser-process-hrtime: 1.0.0
    dev: true

  /w3c-xmlserializer/3.0.0:
    resolution: {integrity: sha512-3WFqGEgSXIyGhOmAFtlicJNMjEps8b1MG31NCA0/vOF9+nKMUW1ckhi9cnNHmf88Rzw5V+dwIwsm2C7X8k9aQg==}
    engines: {node: '>=12'}
    dependencies:
      xml-name-validator: 4.0.0
    dev: true

  /walker/1.0.8:
    resolution: {integrity: sha512-ts/8E8l5b7kY0vlWLewOkDXMmPdLcVV4GmOQLyxuSswIJsweeFZtAsMF7k1Nszz+TYBQrlYRmzOnr398y1JemQ==}
    dependencies:
      makeerror: 1.0.12
    dev: true

  /watchpack/2.3.1:
    resolution: {integrity: sha512-x0t0JuydIo8qCNctdDrn1OzH/qDzk2+rdCOC3YzumZ42fiMqmQ7T3xQurykYMhYfHaPHTp4ZxAx2NfUo1K6QaA==}
    engines: {node: '>=10.13.0'}
    dependencies:
      glob-to-regexp: 0.4.1
      graceful-fs: 4.2.10
    dev: false
    optional: true

  /wcwidth/1.0.1:
    resolution: {integrity: sha1-8LDc+RW8X/FSivrbLA4XtTLaL+g=}
    dependencies:
      defaults: 1.0.3

  /weak-lru-cache/1.2.2:
    resolution: {integrity: sha512-DEAoo25RfSYMuTGc9vPJzZcZullwIqRDSI9LOy+fkCJPi6hykCnfKaXTuPBDuXAUcqHXyOgFtHNp/kB2FjYHbw==}

  /web-worker-manager/0.2.0:
    resolution: {integrity: sha1-4bzkI8ZAt2xAlzH53pULsbkmZSE=}

  /webidl-conversions/3.0.1:
    resolution: {integrity: sha1-JFNCdeKnvGvnvIZhHMFq4KVlSHE=}
    dev: false

  /webidl-conversions/4.0.2:
    resolution: {integrity: sha512-YQ+BmxuTgd6UXZW3+ICGfyqRyHXVlD5GtQr5+qjiNW7bF0cqrzX500HVXPBOvgXb5YnzDd+h0zqyv61KUD7+Sg==}

  /webidl-conversions/7.0.0:
    resolution: {integrity: sha512-VwddBukDzu71offAQR975unBIGqfKZpM+8ZX6ySk8nYhVoo5CYaZyzt3YBvYtRtO+aoGlqxPg/B87NGVZ/fu6g==}
    engines: {node: '>=12'}
    dev: true

  /whatwg-encoding/2.0.0:
    resolution: {integrity: sha512-p41ogyeMUrw3jWclHWTQg1k05DSVXPLcVxRTYsXUk+ZooOCZLcoYgPZ/HL/D/N+uQPOtcp1me1WhBEaX02mhWg==}
    engines: {node: '>=12'}
    dependencies:
      iconv-lite: 0.6.3
    dev: true

  /whatwg-mimetype/3.0.0:
    resolution: {integrity: sha512-nt+N2dzIutVRxARx1nghPKGv1xHikU7HKdfafKkLNLindmPU/ch3U31NOCGGA/dmPcmb1VlofO0vnKAcsm0o/Q==}
    engines: {node: '>=12'}
    dev: true

  /whatwg-url/10.0.0:
    resolution: {integrity: sha512-CLxxCmdUby142H5FZzn4D8ikO1cmypvXVQktsgosNy4a4BHrDHeciBBGZhb0bNoR5/MltoCatso+vFjjGx8t0w==}
    engines: {node: '>=12'}
    dependencies:
      tr46: 3.0.0
      webidl-conversions: 7.0.0
    dev: true

  /whatwg-url/11.0.0:
    resolution: {integrity: sha512-RKT8HExMpoYx4igMiVMY83lN6UeITKJlBQ+vR/8ZJ8OCdSiN3RwCq+9gH0+Xzj0+5IrM6i4j/6LuvzbZIQgEcQ==}
    engines: {node: '>=12'}
    dependencies:
      tr46: 3.0.0
      webidl-conversions: 7.0.0
    dev: true

  /whatwg-url/5.0.0:
    resolution: {integrity: sha1-lmRU6HZUYuN2RNNib2dCzotwll0=}
    dependencies:
      tr46: 0.0.3
      webidl-conversions: 3.0.1
    dev: false

  /whatwg-url/7.1.0:
    resolution: {integrity: sha512-WUu7Rg1DroM7oQvGWfOiAK21n74Gg+T4elXEQYkOhtyLeWiJFoOGLXPKI/9gzIie9CtwVLm8wtw6YJdKyxSjeg==}
    dependencies:
      lodash.sortby: 4.7.0
      tr46: 1.0.1
      webidl-conversions: 4.0.2

  /which-pm-runs/1.1.0:
    resolution: {integrity: sha512-n1brCuqClxfFfq/Rb0ICg9giSZqCS+pLtccdag6C2HyufBrh3fBOiy9nb6ggRMvWOVH5GrdJskj5iGTZNxd7SA==}
    engines: {node: '>=4'}

  /which/2.0.2:
    resolution: {integrity: sha512-BLI3Tl1TW3Pvl70l3yq3Y64i+awpwXqsGBYWkkqMtnbXgrMD+yj7rhW0kuEDxzJaYXGjEW5ogapKNMEKNMjibA==}
    engines: {node: '>= 8'}
    hasBin: true
    dependencies:
      isexe: 2.0.0

  /wide-align/1.1.5:
    resolution: {integrity: sha512-eDMORYaPNZ4sQIuuYPDHdQvf4gyCF9rEEV/yPxGfwPkRodwEgiMUUXTx/dex+Me0wxx53S+NgUHaP7y3MGlDmg==}
    dependencies:
      string-width: 4.2.3

  /word-wrap/1.2.3:
    resolution: {integrity: sha512-Hz/mrNwitNRh/HUAtM/VT/5VH+ygD6DV7mYKZAtHOrbs8U7lvPS6xf7EJKMF0uW1KJCl0H701g3ZGus+muE5vQ==}
    engines: {node: '>=0.10.0'}
    dev: true

  /wordwrapjs/4.0.1:
    resolution: {integrity: sha512-kKlNACbvHrkpIw6oPeYDSmdCTu2hdMHoyXLTcUKala++lx5Y+wjJ/e474Jqv5abnVmwxw08DiTuHmw69lJGksA==}
    engines: {node: '>=8.0.0'}
    dependencies:
      reduce-flatten: 2.0.0
      typical: 5.2.0
    dev: false

  /wrap-ansi/7.0.0:
    resolution: {integrity: sha512-YVGIj2kamLSTxw6NsZjoBxfSwsn0ycdesmc4p+Q21c5zPuZ1pl+NfxVdxPtdHvmNVOQ6XSYG4AUtyt/Fi7D16Q==}
    engines: {node: '>=10'}
    dependencies:
      ansi-styles: 4.3.0
      string-width: 4.2.3
      strip-ansi: 6.0.1

  /wrappy/1.0.2:
    resolution: {integrity: sha1-tSQ9jz7BqjXxNkYFvA0QNuMKtp8=}

  /write-file-atomic/4.0.1:
    resolution: {integrity: sha512-nSKUxgAbyioruk6hU87QzVbY279oYT6uiwgDoujth2ju4mJ+TZau7SQBhtbTmUyuNYTuXnSyRn66FV0+eCgcrQ==}
    engines: {node: ^12.13.0 || ^14.15.0 || >=16}
    dependencies:
      imurmurhash: 0.1.4
      signal-exit: 3.0.7
    dev: true

  /ws/8.4.2:
    resolution: {integrity: sha512-Kbk4Nxyq7/ZWqr/tarI9yIt/+iNNFOjBXEWgTb4ydaNHBNGgvf2QHbS9fdfsndfjFlFwEd4Al+mw83YkaD10ZA==}
    engines: {node: '>=10.0.0'}
    peerDependencies:
      bufferutil: ^4.0.1
      utf-8-validate: ^5.0.2
    peerDependenciesMeta:
      bufferutil:
        optional: true
      utf-8-validate:
        optional: true

  /xml-name-validator/4.0.0:
    resolution: {integrity: sha512-ICP2e+jsHvAj2E2lIHxa5tjXRlKDJo4IdvPvCXbXQGdzSfmSpNVyIKMvoZHjDY9DP0zV17iI85o90vRFXNccRw==}
    engines: {node: '>=12'}
    dev: true

  /xml2js/0.4.19:
    resolution: {integrity: sha512-esZnJZJOiJR9wWKMyuvSE1y6Dq5LCuJanqhxslH2bxM6duahNZ+HMpCLhBQGZkbX6xRf8x1Y2eJlgt2q3qo49Q==}
    dependencies:
      sax: 1.2.1
      xmlbuilder: 9.0.7
    dev: false
    optional: true

  /xmlbuilder/9.0.7:
    resolution: {integrity: sha1-Ey7mPS7FVlxVfiD0wi35rKaGsQ0=}
    engines: {node: '>=4.0'}
    dev: false
    optional: true

  /xmlchars/2.2.0:
    resolution: {integrity: sha512-JZnDKK8B0RCDw84FNdDAIpZK+JuJw+s7Lz8nksI7SIuU3UXJJslUthsi+uWBUYOwPFwW7W7PRLRfUKpxjtjFCw==}
    dev: true

  /xxhash-wasm/0.4.2:
    resolution: {integrity: sha512-/eyHVRJQCirEkSZ1agRSCwriMhwlyUcFkXD5TPVSLP+IPzjsqMVzZwdoczLp1SoQU0R3dxz1RpIK+4YNQbCVOA==}

  /y18n/5.0.8:
    resolution: {integrity: sha512-0pfFzegeDWJHJIAmTLRP2DwHjdF5s7jo9tuztdQxAhINCdvS+3nGINqPd00AphqJR/0LhANUS6/+7SCb98YOfA==}
    engines: {node: '>=10'}
    dev: true

  /yallist/4.0.0:
    resolution: {integrity: sha512-3wdGidZyq5PB084XLES5TpOSRA3wjXAlIWMhum2kRcv/41Sn2emQ0dycQW4uZXLejwKvg6EsvbdlVL+FYEct7A==}

  /yaml/1.10.2:
    resolution: {integrity: sha512-r3vXyErRCYJ7wg28yvBY5VSoAF8ZvlcW9/BwUzEtUsjvX/DKs24dIkuwjtuprwJJHsbyUbLApepYTR1BN4uHrg==}
    engines: {node: '>= 6'}

  /yargs-parser/20.2.9:
    resolution: {integrity: sha512-y11nGElTIV+CT3Zv9t7VKl+Q3hTQoT9a1Qzezhhl6Rp21gJ/IVTW7Z3y9EWXhuUBC2Shnf+DX0antecpAwSP8w==}
    engines: {node: '>=10'}
    dev: true

  /yargs-parser/21.0.1:
    resolution: {integrity: sha512-9BK1jFpLzJROCI5TzwZL/TU4gqjK5xiHV/RfWLOahrjAko/e4DJkRDZQXfvqAsiZzzYhgAzbgz6lg48jcm4GLg==}
    engines: {node: '>=12'}
    dev: true

  /yargs/17.5.1:
    resolution: {integrity: sha512-t6YAJcxDkNX7NFYiVtKvWUz8l+PaKTLiL63mJYWR2GnHq2gjEWISzsLp9wg3aY36dY1j+gfIEL3pIF+XlJJfbA==}
    engines: {node: '>=12'}
    dependencies:
      cliui: 7.0.4
      escalade: 3.1.1
      get-caller-file: 2.0.5
      require-directory: 2.1.1
      string-width: 4.2.3
      y18n: 5.0.8
      yargs-parser: 21.0.1
    dev: true

  /yauzl/2.10.0:
    resolution: {integrity: sha1-x+sXyT4RLLEIb6bY5R+wZnt5pfk=}
    dependencies:
      buffer-crc32: 0.2.13
      fd-slicer: 1.1.0

  /yazl/2.5.1:
    resolution: {integrity: sha512-phENi2PLiHnHb6QBVot+dJnaAZ0xosj7p3fWl+znIjBDlnMI2PsZCJZ306BPTFOaHf5qdDEI8x5qFrSOBN5vrw==}
    dependencies:
      buffer-crc32: 0.2.13

  github.com/dword-design/dedent/c8d46e5017d60504657c2d01b59082c0329a12a7:
    resolution: {tarball: https://codeload.github.com/dword-design/dedent/tar.gz/c8d46e5017d60504657c2d01b59082c0329a12a7}
    name: dedent
    version: 0.7.0
    dependencies:
      babel-plugin-add-module-exports: 1.0.4<|MERGE_RESOLUTION|>--- conflicted
+++ resolved
@@ -1,4 +1,4 @@
-lockfileVersion: 5.3
+lockfileVersion: 5.4
 
 importers:
 
@@ -58,7 +58,7 @@
       prettier: 2.6.2
       typescript: 4.6.4
 
-  examples/with-env-local:
+  examples/with-env-files:
     specifiers:
       '@trivago/prettier-plugin-sort-imports': 3.2.0
       '@types/chrome': 0.0.186
@@ -311,13 +311,8 @@
       cross-env: 7.0.3
       jest: 28.1.0_@types+node@17.0.34
       prettier: 2.6.2
-<<<<<<< HEAD
       ts-jest: 28.0.2_uy2hwlw3b2xjbkk4v7x6v75ly4
       tsup: 5.12.8_typescript@4.6.4
-=======
-      ts-jest: 28.0.2_jest@28.1.0+typescript@4.6.4
-      tsup: 5.12.7_typescript@4.6.4
->>>>>>> 9ddb9a65
       typescript: 4.6.4
 
   packages/mirror-force:
@@ -351,13 +346,8 @@
       '@types/node': 17.0.34
       jest: 28.1.0_@types+node@17.0.34
       prettier: 2.6.2
-<<<<<<< HEAD
       ts-jest: 28.0.2_uy2hwlw3b2xjbkk4v7x6v75ly4
       tsup: 5.12.8_typescript@4.6.4
-=======
-      ts-jest: 28.0.2_jest@28.1.0+typescript@4.6.4
-      tsup: 5.12.7_typescript@4.6.4
->>>>>>> 9ddb9a65
       typescript: 4.6.4
 
   packages/mystic-box:
@@ -393,13 +383,8 @@
       cross-env: 7.0.3
       jest: 28.1.0_@types+node@17.0.34
       prettier: 2.6.2
-<<<<<<< HEAD
       ts-jest: 28.0.2_uy2hwlw3b2xjbkk4v7x6v75ly4
       tsup: 5.12.8_typescript@4.6.4
-=======
-      ts-jest: 28.0.2_jest@28.1.0+typescript@4.6.4
-      tsup: 5.12.7_typescript@4.6.4
->>>>>>> 9ddb9a65
       typescript: 4.6.4
 
   packages/permission-ui:
@@ -426,13 +411,8 @@
       jest: 28.1.0_@types+node@17.0.34
       prettier: 2.6.2
       react: 18.1.0
-<<<<<<< HEAD
       ts-jest: 28.0.2_uy2hwlw3b2xjbkk4v7x6v75ly4
       tsup: 5.12.8_typescript@4.6.4
-=======
-      ts-jest: 28.0.2_jest@28.1.0+typescript@4.6.4
-      tsup: 5.12.7_typescript@4.6.4
->>>>>>> 9ddb9a65
       typescript: 4.6.4
 
   packages/puro:
@@ -457,13 +437,8 @@
       jest: 28.1.0_@types+node@17.0.34
       prettier: 2.6.2
       react: 18.1.0
-<<<<<<< HEAD
       ts-jest: 28.0.2_uy2hwlw3b2xjbkk4v7x6v75ly4
       tsup: 5.12.8_typescript@4.6.4
-=======
-      ts-jest: 28.0.2_jest@28.1.0+typescript@4.6.4
-      tsup: 5.12.7_typescript@4.6.4
->>>>>>> 9ddb9a65
       typescript: 4.6.4
 
   packages/rps:
@@ -521,7 +496,7 @@
       '@jest/globals': 28.1.0
       '@jest/types': 28.1.0
       '@plasmohq/rps': link:../rps
-      '@testing-library/react': 13.2.0_react-dom@18.1.0+react@18.1.0
+      '@testing-library/react': 13.2.0_ef5jwxihqo6n7gxfmzogljlgcm
       '@trivago/prettier-plugin-sort-imports': 3.2.0_prettier@2.6.2
       '@types/chrome': 0.0.186
       '@types/node': 17.0.34
@@ -533,13 +508,8 @@
       react: 18.1.0
       react-dom: 18.1.0_react@18.1.0
       rimraf: 3.0.2
-<<<<<<< HEAD
       ts-jest: 28.0.2_uy2hwlw3b2xjbkk4v7x6v75ly4
       tsup: 5.12.8_typescript@4.6.4
-=======
-      ts-jest: 28.0.2_jest@28.1.0+typescript@4.6.4
-      tsup: 5.12.7_typescript@4.6.4
->>>>>>> 9ddb9a65
       typescript: 4.6.4
 
   packages/use-hashed-state:
@@ -568,7 +538,7 @@
       '@jest/globals': 28.1.0
       '@jest/types': 28.1.0
       '@plasmohq/rps': link:../rps
-      '@testing-library/react': 13.2.0_react-dom@18.1.0+react@18.1.0
+      '@testing-library/react': 13.2.0_ef5jwxihqo6n7gxfmzogljlgcm
       '@trivago/prettier-plugin-sort-imports': 3.2.0_prettier@2.6.2
       '@types/node': 17.0.34
       '@types/react': 18.0.9
@@ -579,13 +549,8 @@
       react: 18.1.0
       react-dom: 18.1.0_react@18.1.0
       rimraf: 3.0.2
-<<<<<<< HEAD
       ts-jest: 28.0.2_uy2hwlw3b2xjbkk4v7x6v75ly4
       tsup: 5.12.8_typescript@4.6.4
-=======
-      ts-jest: 28.0.2_jest@28.1.0+typescript@4.6.4
-      tsup: 5.12.7_typescript@4.6.4
->>>>>>> 9ddb9a65
       typescript: 4.6.4
 
   templates/qtt:
@@ -612,13 +577,8 @@
       jest: 28.1.0_@types+node@17.0.34
       prettier: 2.6.2
       rimraf: 3.0.2
-<<<<<<< HEAD
       ts-jest: 28.0.2_uy2hwlw3b2xjbkk4v7x6v75ly4
       tsup: 5.12.8_typescript@4.6.4
-=======
-      ts-jest: 28.0.2_jest@28.1.0+typescript@4.6.4
-      tsup: 5.12.7_typescript@4.6.4
->>>>>>> 9ddb9a65
       typescript: 4.6.4
 
 packages:
@@ -2617,7 +2577,7 @@
       pretty-format: 27.5.1
     dev: true
 
-  /@testing-library/react/13.2.0_react-dom@18.1.0+react@18.1.0:
+  /@testing-library/react/13.2.0_ef5jwxihqo6n7gxfmzogljlgcm:
     resolution: {integrity: sha512-Bprbz/SZVONCJy5f7hcihNCv313IJXdYiv0nSJklIs1SQCIHHNlnGNkosSXnGZTmesyGIcBGNppYhXcc11pb7g==}
     engines: {node: '>=12'}
     peerDependencies:
@@ -7294,7 +7254,7 @@
     resolution: {integrity: sha512-Y/arvbn+rrz3JCKl9C4kVNfTfSm2/mEp5FSz5EsZSANGPSlQrpRI5M4PKF+mJnE52jOO90PnPSc3Ur3bTQw0gA==}
     dev: true
 
-  /ts-jest/28.0.2_jest@28.1.0+typescript@4.6.4:
+  /ts-jest/28.0.2_uy2hwlw3b2xjbkk4v7x6v75ly4:
     resolution: {integrity: sha512-IOZMb3D0gx6IHO9ywPgiQxJ3Zl4ECylEFwoVpENB55aTn5sdO0Ptyx/7noNBxAaUff708RqQL4XBNxxOVjY0vQ==}
     engines: {node: ^12.13.0 || ^14.15.0 || ^16.10.0 || >=17.0.0}
     hasBin: true
