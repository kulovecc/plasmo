{
  "name": "plasmo",
<<<<<<< HEAD
  "version": "0.42.7",
=======
  "version": "0.42.6",
>>>>>>> 45a41aa9
  "description": "The Plasmo Platform CLI",
  "main": "dist/index.js",
  "types": "dist/type.d.ts",
  "bin": "dist/index.js",
  "files": [
    "dist/index.js",
    "dist/type.d.ts",
    "templates"
  ],
  "scripts": {
    "dev": "node index.mjs -w",
    "build": "node index.mjs",
    "type": "tsup src/type.ts --dts-only --dts-resolve",
    "prepublishOnly": "run-p type build",
    "lint": "run-p lint:*",
    "lint:type": "tsc --noemit",
    "lint:code": "eslint src/**/*.ts"
  },
  "author": "Plasmo Corp. <support@plasmo.com>",
  "homepage": "https://docs.plasmo.com/",
  "repository": {
    "type": "git",
    "url": "https://github.com/PlasmoHQ/plasmo.git"
  },
  "license": "MIT",
  "keywords": [
    "plasmo",
    "browser-extensions",
    "framework"
  ],
  "dependencies": {
    "@expo/spawn-async": "1.6.0",
    "@parcel/core": "2.6.0",
    "@parcel/watcher": "2.0.5",
    "@plasmohq/parcel-config": "workspace:*",
    "buffer": "6.0.3",
    "events": "3.3.0",
    "process": "0.11.10",
    "archiver": "5.3.1",
    "chalk": "5.0.1",
    "change-case": "4.1.2",
    "dotenv": "16.0.1",
    "dotenv-expand": "8.0.3",
    "get-port": "6.1.2",
    "got": "12.1.0",
    "image-js": "0.34.1",
    "inquirer": "8.2.4",
    "is-path-inside": "4.0.0",
    "mnemonic-id": "3.2.7",
    "node-object-hash": "2.3.10",
    "semver": "7.3.7",
    "ts-ast-to-literal": "1.0.5",
    "typescript": "4.7.3"
  },
  "devDependencies": {
    "@plasmo/config": "workspace:*",
    "@plasmo/constants": "workspace:*",
    "@plasmo/utils": "workspace:*"
  }
}<|MERGE_RESOLUTION|>--- conflicted
+++ resolved
@@ -1,10 +1,6 @@
 {
   "name": "plasmo",
-<<<<<<< HEAD
-  "version": "0.42.7",
-=======
   "version": "0.42.6",
->>>>>>> 45a41aa9
   "description": "The Plasmo Platform CLI",
   "main": "dist/index.js",
   "types": "dist/type.d.ts",
