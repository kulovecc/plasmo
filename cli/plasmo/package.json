{
  "name": "plasmo",
<<<<<<< HEAD
  "version": "0.38.4-alpha.1",
=======
  "version": "0.38.4",
>>>>>>> 0f34afef
  "description": "The Plasmo Platform CLI",
  "main": "dist/index.js",
  "types": "dist/type.d.ts",
  "bin": "dist/index.js",
  "files": [
    "dist/index.js",
    "dist/type.d.ts",
    "templates"
  ],
  "scripts": {
    "dev": "node index.mjs -w",
    "build": "node index.mjs",
    "type": "tsup src/type.ts --dts-only --dts-resolve",
    "prepublishOnly": "run-p type build",
    "lint": "run-p lint:*",
    "lint:type": "tsc --noemit",
    "lint:code": "eslint src/**/*.ts"
  },
  "author": "Plasmo Corp. <support@plasmo.com>",
  "homepage": "https://docs.plasmo.com/",
  "repository": {
    "type": "git",
    "url": "https://github.com/PlasmoHQ/plasmo.git"
  },
  "license": "MIT",
  "keywords": [
    "plasmo",
    "browser-extensions",
    "framework"
  ],
  "dependencies": {
    "@expo/spawn-async": "1.6.0",
    "@parcel/config-webextension": "2.6.0",
    "@parcel/core": "2.6.0",
    "@parcel/runtime-js": "2.6.0",
    "@parcel/runtime-webextension": "2.6.0",
    "@parcel/transformer-inline-string": "2.6.0",
    "@parcel/optimizer-data-url": "2.6.0",
    "@parcel/transformer-worklet": "2.6.0",
    "@parcel/watcher": "2.0.5",
    "@plasmohq/parcel-resolver": "workspace:*",
    "@plasmohq/parcel-runtime": "workspace:*",
    "archiver": "5.3.1",
    "chalk": "5.0.1",
    "change-case": "4.1.2",
    "dotenv": "16.0.1",
    "dotenv-expand": "8.0.3",
    "get-port": "6.1.2",
    "got": "12.1.0",
    "image-js": "0.34.1",
    "inquirer": "8.2.4",
    "is-path-inside": "4.0.0",
    "mnemonic-id": "3.2.7",
    "node-object-hash": "2.3.10",
    "semver": "7.3.7",
    "ts-ast-to-literal": "1.0.5",
    "typescript": "4.7.3"
  },
  "devDependencies": {
    "@plasmo/config": "workspace:*",
    "@plasmo/constants": "workspace:*",
    "@plasmo/utils": "workspace:*",
    "npm-run-all": "4.1.5"
  }
}<|MERGE_RESOLUTION|>--- conflicted
+++ resolved
@@ -1,10 +1,6 @@
 {
   "name": "plasmo",
-<<<<<<< HEAD
-  "version": "0.38.4-alpha.1",
-=======
-  "version": "0.38.4",
->>>>>>> 0f34afef
+  "version": "0.38.5",
   "description": "The Plasmo Platform CLI",
   "main": "dist/index.js",
   "types": "dist/type.d.ts",
